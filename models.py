import copy
import math
import torch
from torch import nn
from torch.nn import functional as F

import modules.attentions as attentions
import modules.commons as commons
import modules.modules as modules

from torch.nn import Conv1d, ConvTranspose1d, AvgPool1d, Conv2d
from torch.nn.utils import weight_norm, remove_weight_norm, spectral_norm

import utils
from modules.commons import init_weights, get_padding
from vdecoder.hifigan.models import Generator
from utils import f0_to_coarse

class ResidualCouplingBlock(nn.Module):
    def __init__(self,
                 channels,
                 hidden_channels,
                 kernel_size,
                 dilation_rate,
                 n_layers,
                 n_flows=4,
                 gin_channels=0):
        super().__init__()
        self.channels = channels
        self.hidden_channels = hidden_channels
        self.kernel_size = kernel_size
        self.dilation_rate = dilation_rate
        self.n_layers = n_layers
        self.n_flows = n_flows
        self.gin_channels = gin_channels

        self.flows = nn.ModuleList()
        for i in range(n_flows):
            self.flows.append(
                modules.ResidualCouplingLayer(channels, hidden_channels, kernel_size, dilation_rate, n_layers,
                                              gin_channels=gin_channels, mean_only=True))
            self.flows.append(modules.Flip())

    def forward(self, x, x_mask, g=None, reverse=False):
        if not reverse:
            for flow in self.flows:
                x, _ = flow(x, x_mask, g=g, reverse=reverse)
        else:
            for flow in reversed(self.flows):
                x = flow(x, x_mask, g=g, reverse=reverse)
        return x


class Encoder(nn.Module):
    def __init__(self,
                 in_channels,
                 out_channels,
                 hidden_channels,
                 kernel_size,
                 dilation_rate,
                 n_layers,
                 gin_channels=0):
        super().__init__()
        self.in_channels = in_channels
        self.out_channels = out_channels
        self.hidden_channels = hidden_channels
        self.kernel_size = kernel_size
        self.dilation_rate = dilation_rate
        self.n_layers = n_layers
        self.gin_channels = gin_channels

        self.pre = nn.Conv1d(in_channels, hidden_channels, 1)
        self.enc = modules.WN(hidden_channels, kernel_size, dilation_rate, n_layers, gin_channels=gin_channels)
        self.proj = nn.Conv1d(hidden_channels, out_channels * 2, 1)

    def forward(self, x, x_lengths, g=None):
        # print(x.shape,x_lengths.shape)
        x_mask = torch.unsqueeze(commons.sequence_mask(x_lengths, x.size(2)), 1).to(x.dtype)
        x = self.pre(x) * x_mask
        x = self.enc(x, x_mask, g=g)
        stats = self.proj(x) * x_mask
        m, logs = torch.split(stats, self.out_channels, dim=1)
        z = (m + torch.randn_like(m) * torch.exp(logs)) * x_mask
        return z, m, logs, x_mask


class TextEncoder(nn.Module):
    def __init__(self,
                 out_channels,
                 hidden_channels,
                 kernel_size,
                 n_layers,
                 gin_channels=0,
                 filter_channels=None,
                 n_heads=None,
                 p_dropout=None):
        super().__init__()
        self.out_channels = out_channels
        self.hidden_channels = hidden_channels
        self.kernel_size = kernel_size
        self.n_layers = n_layers
        self.gin_channels = gin_channels
        self.proj = nn.Conv1d(hidden_channels, out_channels * 2, 1)
        self.f0_emb = nn.Embedding(256, hidden_channels)

        self.enc_ = attentions.Encoder(
            hidden_channels,
            filter_channels,
            n_heads,
            n_layers,
            kernel_size,
            p_dropout)

    def forward(self, x, x_mask, f0=None, noice_scale=1):
        x = x + self.f0_emb(f0).transpose(1, 2)
        x = self.enc_(x * x_mask, x_mask)
        stats = self.proj(x) * x_mask
        m, logs = torch.split(stats, self.out_channels, dim=1)
        z = (m + torch.randn_like(m) * torch.exp(logs) * noice_scale) * x_mask

        return z, m, logs, x_mask


class DiscriminatorP(torch.nn.Module):
    def __init__(self, period, kernel_size=5, stride=3, use_spectral_norm=False):
        super(DiscriminatorP, self).__init__()
        self.period = period
        self.use_spectral_norm = use_spectral_norm
        norm_f = weight_norm if use_spectral_norm == False else spectral_norm
        self.convs = nn.ModuleList([
            norm_f(Conv2d(1, 32, (kernel_size, 1), (stride, 1), padding=(get_padding(kernel_size, 1), 0))),
            norm_f(Conv2d(32, 128, (kernel_size, 1), (stride, 1), padding=(get_padding(kernel_size, 1), 0))),
            norm_f(Conv2d(128, 512, (kernel_size, 1), (stride, 1), padding=(get_padding(kernel_size, 1), 0))),
            norm_f(Conv2d(512, 1024, (kernel_size, 1), (stride, 1), padding=(get_padding(kernel_size, 1), 0))),
            norm_f(Conv2d(1024, 1024, (kernel_size, 1), 1, padding=(get_padding(kernel_size, 1), 0))),
        ])
        self.conv_post = norm_f(Conv2d(1024, 1, (3, 1), 1, padding=(1, 0)))

    def forward(self, x):
        fmap = []

        # 1d to 2d
        b, c, t = x.shape
        if t % self.period != 0:  # pad first
            n_pad = self.period - (t % self.period)
            x = F.pad(x, (0, n_pad), "reflect")
            t = t + n_pad
        x = x.view(b, c, t // self.period, self.period)

        for l in self.convs:
            x = l(x)
            x = F.leaky_relu(x, modules.LRELU_SLOPE)
            fmap.append(x)
        x = self.conv_post(x)
        fmap.append(x)
        x = torch.flatten(x, 1, -1)

        return x, fmap


class DiscriminatorS(torch.nn.Module):
    def __init__(self, use_spectral_norm=False):
        super(DiscriminatorS, self).__init__()
        norm_f = weight_norm if use_spectral_norm == False else spectral_norm
        self.convs = nn.ModuleList([
            norm_f(Conv1d(1, 16, 15, 1, padding=7)),
            norm_f(Conv1d(16, 64, 41, 4, groups=4, padding=20)),
            norm_f(Conv1d(64, 256, 41, 4, groups=16, padding=20)),
            norm_f(Conv1d(256, 1024, 41, 4, groups=64, padding=20)),
            norm_f(Conv1d(1024, 1024, 41, 4, groups=256, padding=20)),
            norm_f(Conv1d(1024, 1024, 5, 1, padding=2)),
        ])
        self.conv_post = norm_f(Conv1d(1024, 1, 3, 1, padding=1))

    def forward(self, x):
        fmap = []

        for l in self.convs:
            x = l(x)
            x = F.leaky_relu(x, modules.LRELU_SLOPE)
            fmap.append(x)
        x = self.conv_post(x)
        fmap.append(x)
        x = torch.flatten(x, 1, -1)

        return x, fmap


class MultiPeriodDiscriminator(torch.nn.Module):
    def __init__(self, use_spectral_norm=False):
        super(MultiPeriodDiscriminator, self).__init__()
        periods = [2, 3, 5, 7, 11]

        discs = [DiscriminatorS(use_spectral_norm=use_spectral_norm)]
        discs = discs + [DiscriminatorP(i, use_spectral_norm=use_spectral_norm) for i in periods]
        self.discriminators = nn.ModuleList(discs)

    def forward(self, y, y_hat):
        y_d_rs = []
        y_d_gs = []
        fmap_rs = []
        fmap_gs = []
        for i, d in enumerate(self.discriminators):
            y_d_r, fmap_r = d(y)
            y_d_g, fmap_g = d(y_hat)
            y_d_rs.append(y_d_r)
            y_d_gs.append(y_d_g)
            fmap_rs.append(fmap_r)
            fmap_gs.append(fmap_g)

        return y_d_rs, y_d_gs, fmap_rs, fmap_gs


class SpeakerEncoder(torch.nn.Module):
    def __init__(self, mel_n_channels=80, model_num_layers=3, model_hidden_size=256, model_embedding_size=256):
        super(SpeakerEncoder, self).__init__()
        self.lstm = nn.LSTM(mel_n_channels, model_hidden_size, model_num_layers, batch_first=True)
        self.linear = nn.Linear(model_hidden_size, model_embedding_size)
        self.relu = nn.ReLU()

    def forward(self, mels):
        self.lstm.flatten_parameters()
        _, (hidden, _) = self.lstm(mels)
        embeds_raw = self.relu(self.linear(hidden[-1]))
        return embeds_raw / torch.norm(embeds_raw, dim=1, keepdim=True)

    def compute_partial_slices(self, total_frames, partial_frames, partial_hop):
        mel_slices = []
        for i in range(0, total_frames - partial_frames, partial_hop):
            mel_range = torch.arange(i, i + partial_frames)
            mel_slices.append(mel_range)

        return mel_slices

    def embed_utterance(self, mel, partial_frames=128, partial_hop=64):
        mel_len = mel.size(1)
        last_mel = mel[:, -partial_frames:]

        if mel_len > partial_frames:
            mel_slices = self.compute_partial_slices(mel_len, partial_frames, partial_hop)
            mels = list(mel[:, s] for s in mel_slices)
            mels.append(last_mel)
            mels = torch.stack(tuple(mels), 0).squeeze(1)

            with torch.no_grad():
                partial_embeds = self(mels)
            embed = torch.mean(partial_embeds, axis=0).unsqueeze(0)
            # embed = embed / torch.linalg.norm(embed, 2)
        else:
            with torch.no_grad():
                embed = self(last_mel)

        return embed

class F0Decoder(nn.Module):
    def __init__(self,
                 out_channels,
                 hidden_channels,
                 filter_channels,
                 n_heads,
                 n_layers,
                 kernel_size,
                 p_dropout,
                 spk_channels=0):
        super().__init__()
        self.out_channels = out_channels
        self.hidden_channels = hidden_channels
        self.filter_channels = filter_channels
        self.n_heads = n_heads
        self.n_layers = n_layers
        self.kernel_size = kernel_size
        self.p_dropout = p_dropout
        self.spk_channels = spk_channels

        self.prenet = nn.Conv1d(hidden_channels, hidden_channels, 3, padding=1)
        self.decoder = attentions.FFT(
            hidden_channels,
            filter_channels,
            n_heads,
            n_layers,
            kernel_size,
            p_dropout)
        self.proj = nn.Conv1d(hidden_channels, out_channels, 1)
        self.f0_prenet = nn.Conv1d(1, hidden_channels, 3, padding=1)
        self.cond = nn.Conv1d(spk_channels, hidden_channels, 1)

    def forward(self, x, norm_f0, x_mask, spk_emb=None):
        x = torch.detach(x)
        if (spk_emb is not None):
            x = x + self.cond(spk_emb)
        x += self.f0_prenet(norm_f0)
        x = self.prenet(x) * x_mask
        x = self.decoder(x * x_mask, x_mask)
        x = self.proj(x) * x_mask
        return x


class SynthesizerTrn(nn.Module):
    """
    Synthesizer for Training
    """

    def __init__(self,
                 spec_channels,
                 segment_size,
                 inter_channels,
                 hidden_channels,
                 filter_channels,
                 n_heads,
                 n_layers,
                 kernel_size,
                 p_dropout,
                 resblock,
                 resblock_kernel_sizes,
                 resblock_dilation_sizes,
                 upsample_rates,
                 upsample_initial_channel,
                 upsample_kernel_sizes,
                 gin_channels,
                 ssl_dim,
                 n_speakers,
                 sampling_rate=44100,
                 vol_embedding=False,
                 **kwargs):

        super().__init__()
        self.spec_channels = spec_channels
        self.inter_channels = inter_channels
        self.hidden_channels = hidden_channels
        self.filter_channels = filter_channels
        self.n_heads = n_heads
        self.n_layers = n_layers
        self.kernel_size = kernel_size
        self.p_dropout = p_dropout
        self.resblock = resblock
        self.resblock_kernel_sizes = resblock_kernel_sizes
        self.resblock_dilation_sizes = resblock_dilation_sizes
        self.upsample_rates = upsample_rates
        self.upsample_initial_channel = upsample_initial_channel
        self.upsample_kernel_sizes = upsample_kernel_sizes
        self.segment_size = segment_size
        self.gin_channels = gin_channels
        self.ssl_dim = ssl_dim
        self.vol_embedding = vol_embedding
        self.emb_g = nn.Embedding(n_speakers, gin_channels)
        if vol_embedding:
           self.emb_vol = nn.Linear(1, hidden_channels)

        self.pre = nn.Conv1d(ssl_dim, hidden_channels, kernel_size=5, padding=2)

        self.enc_p = TextEncoder(
            inter_channels,
            hidden_channels,
            filter_channels=filter_channels,
            n_heads=n_heads,
            n_layers=n_layers,
            kernel_size=kernel_size,
            p_dropout=p_dropout
        )
        hps = {
            "sampling_rate": sampling_rate,
            "inter_channels": inter_channels,
            "resblock": resblock,
            "resblock_kernel_sizes": resblock_kernel_sizes,
            "resblock_dilation_sizes": resblock_dilation_sizes,
            "upsample_rates": upsample_rates,
            "upsample_initial_channel": upsample_initial_channel,
            "upsample_kernel_sizes": upsample_kernel_sizes,
            "gin_channels": gin_channels,
        }
        self.dec = Generator(h=hps)
        self.enc_q = Encoder(spec_channels, inter_channels, hidden_channels, 5, 1, 16, gin_channels=gin_channels)
        self.flow = ResidualCouplingBlock(inter_channels, hidden_channels, 5, 1, 4, gin_channels=gin_channels)
        self.f0_decoder = F0Decoder(
            1,
            hidden_channels,
            filter_channels,
            n_heads,
            n_layers,
            kernel_size,
            p_dropout,
            spk_channels=gin_channels
        )
        self.emb_uv = nn.Embedding(2, hidden_channels)
        self.character_mix = False

    def EnableCharacterMix(self, n_speakers_map, device):
        self.speaker_map = torch.zeros((n_speakers_map, 1, 1, self.gin_channels)).to(device)
        for i in range(n_speakers_map):
            self.speaker_map[i] = self.emb_g(torch.LongTensor([[i]]).to(device))
        self.speaker_map = self.speaker_map.unsqueeze(0).to(device)
        self.character_mix = True

    def forward(self, c, f0, uv, spec, g=None, c_lengths=None, spec_lengths=None, vol = None):
        g = self.emb_g(g).transpose(1,2)

        # vol proj
        vol = self.emb_vol(vol[:,:,None]).transpose(1,2) if vol!=None and self.vol_embedding else 0

        # ssl prenet
        x_mask = torch.unsqueeze(commons.sequence_mask(c_lengths, c.size(2)), 1).to(c.dtype)
        x = self.pre(c) * x_mask + self.emb_uv(uv.long()).transpose(1,2) + vol

        # f0 predict
        lf0 = 2595. * torch.log10(1. + f0.unsqueeze(1) / 700.) / 500
        norm_lf0 = utils.normalize_f0(lf0, x_mask, uv)
        pred_lf0 = self.f0_decoder(x, norm_lf0, x_mask, spk_emb=g)

        # encoder
        z_ptemp, m_p, logs_p, _ = self.enc_p(x, x_mask, f0=f0_to_coarse(f0))
        z, m_q, logs_q, spec_mask = self.enc_q(spec, spec_lengths, g=g)

        # flow
        z_p = self.flow(z, spec_mask, g=g)
        z_slice, pitch_slice, ids_slice = commons.rand_slice_segments_with_pitch(z, f0, spec_lengths, self.segment_size)

        # nsf decoder
        o = self.dec(z_slice, g=g, f0=pitch_slice)

        return o, ids_slice, spec_mask, (z, z_p, m_p, logs_p, m_q, logs_q), pred_lf0, norm_lf0, lf0
<<<<<<< HEAD

    def infer(self, c, f0, uv, g=None, noice_scale=0.35, seed=52468, predict_f0=False):

        if c.device == torch.device("cuda"):
            torch.cuda.manual_seed_all(seed)
        else:
            torch.manual_seed(seed)

        c_lengths = (torch.ones(c.size(0)) * c.size(-1)).to(c.device)

        if self.character_mix and len(g) > 1:   # [N, S]  *  [S, B, 1, H]
            g = g.reshape((g.shape[0], g.shape[1], 1, 1, 1))  # [N, S, B, 1, 1]
            g = g * self.speaker_map  # [N, S, B, 1, H]
            g = torch.sum(g, dim=1) # [N, 1, B, 1, H]
            g = g.transpose(0, -1).transpose(0, -2).squeeze(0) # [B, H, N]
        else:
            if g.dim() == 1:
                g = g.unsqueeze(0)
            g = self.emb_g(g).transpose(1, 2)
        
=======
    
    def infer(self, c, f0, uv, g=None, noice_scale=0.35, predict_f0=False, vol = None):
        c_lengths = (torch.ones(c.size(0)) * c.size(-1)).to(c.device)
        g = self.emb_g(g).transpose(1,2)
>>>>>>> dfc2b6a6
        x_mask = torch.unsqueeze(commons.sequence_mask(c_lengths, c.size(2)), 1).to(c.dtype)
        # vol proj
        vol = self.emb_vol(vol[:,:,None]).transpose(1,2) if vol!=None and self.vol_embedding else 0
           
        x = self.pre(c) * x_mask + self.emb_uv(uv.long()).transpose(1,2) + vol
        
        if predict_f0:
            lf0 = 2595. * torch.log10(1. + f0.unsqueeze(1) / 700.) / 500
            norm_lf0 = utils.normalize_f0(lf0, x_mask, uv, random_scale=False)
            pred_lf0 = self.f0_decoder(x, norm_lf0, x_mask, spk_emb=g)
            f0 = (700 * (torch.pow(10, pred_lf0 * 500 / 2595) - 1)).squeeze(1)
        
        z_p, m_p, logs_p, c_mask = self.enc_p(x, x_mask, f0=f0_to_coarse(f0), noice_scale=noice_scale)
        z = self.flow(z_p, c_mask, g=g, reverse=True)
        o = self.dec(z * c_mask, g=g, f0=f0)
        return o,f0
<|MERGE_RESOLUTION|>--- conflicted
+++ resolved
@@ -418,9 +418,8 @@
         o = self.dec(z_slice, g=g, f0=pitch_slice)
 
         return o, ids_slice, spec_mask, (z, z_p, m_p, logs_p, m_q, logs_q), pred_lf0, norm_lf0, lf0
-<<<<<<< HEAD
-
-    def infer(self, c, f0, uv, g=None, noice_scale=0.35, seed=52468, predict_f0=False):
+
+    def infer(self, c, f0, uv, g=None, noice_scale=0.35, seed=52468, predict_f0=False, vol = None):
 
         if c.device == torch.device("cuda"):
             torch.cuda.manual_seed_all(seed)
@@ -439,12 +438,6 @@
                 g = g.unsqueeze(0)
             g = self.emb_g(g).transpose(1, 2)
         
-=======
-    
-    def infer(self, c, f0, uv, g=None, noice_scale=0.35, predict_f0=False, vol = None):
-        c_lengths = (torch.ones(c.size(0)) * c.size(-1)).to(c.device)
-        g = self.emb_g(g).transpose(1,2)
->>>>>>> dfc2b6a6
         x_mask = torch.unsqueeze(commons.sequence_mask(c_lengths, c.size(2)), 1).to(c.dtype)
         # vol proj
         vol = self.emb_vol(vol[:,:,None]).transpose(1,2) if vol!=None and self.vol_embedding else 0
