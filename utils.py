import argparse
import glob
import json
import logging
import os
import re
import subprocess
import sys
import traceback
from multiprocessing import cpu_count

import faiss
import librosa
import numpy as np
import torch
from scipy.io.wavfile import read
from sklearn.cluster import MiniBatchKMeans
from torch.nn import functional as F

MATPLOTLIB_FLAG = False

logging.basicConfig(stream=sys.stdout, level=logging.WARN)
logger = logging

f0_bin = 256
f0_max = 1100.0
f0_min = 50.0
f0_mel_min = 1127 * np.log(1 + f0_min / 700)
f0_mel_max = 1127 * np.log(1 + f0_max / 700)

def normalize_f0(f0, x_mask, uv, random_scale=True):
    # calculate means based on x_mask
    uv_sum = torch.sum(uv, dim=1, keepdim=True)
    uv_sum[uv_sum == 0] = 9999
    means = torch.sum(f0[:, 0, :] * uv, dim=1, keepdim=True) / uv_sum

    if random_scale:
        factor = torch.Tensor(f0.shape[0], 1).uniform_(0.8, 1.2).to(f0.device)
    else:
        factor = torch.ones(f0.shape[0], 1).to(f0.device)
    # normalize f0 based on means and factor
    f0_norm = (f0 - means.unsqueeze(-1)) * factor.unsqueeze(-1)
    if torch.isnan(f0_norm).any():
        exit(0)
    return f0_norm * x_mask

def plot_data_to_numpy(x, y):
    global MATPLOTLIB_FLAG
    if not MATPLOTLIB_FLAG:
        import matplotlib
        matplotlib.use("Agg")
        MATPLOTLIB_FLAG = True
        mpl_logger = logging.getLogger('matplotlib')
        mpl_logger.setLevel(logging.WARNING)
    import matplotlib.pylab as plt
    import numpy as np

    fig, ax = plt.subplots(figsize=(10, 2))
    plt.plot(x)
    plt.plot(y)
    plt.tight_layout()

    fig.canvas.draw()
    data = np.fromstring(fig.canvas.tostring_rgb(), dtype=np.uint8, sep='')
    data = data.reshape(fig.canvas.get_width_height()[::-1] + (3,))
    plt.close()
    return data


def f0_to_coarse(f0):
  is_torch = isinstance(f0, torch.Tensor)
  f0_mel = 1127 * (1 + f0 / 700).log() if is_torch else 1127 * np.log(1 + f0 / 700)
  f0_mel[f0_mel > 0] = (f0_mel[f0_mel > 0] - f0_mel_min) * (f0_bin - 2) / (f0_mel_max - f0_mel_min) + 1

  f0_mel[f0_mel <= 1] = 1
  f0_mel[f0_mel > f0_bin - 1] = f0_bin - 1
  f0_coarse = (f0_mel + 0.5).int() if is_torch else np.rint(f0_mel).astype(np.int)
  assert f0_coarse.max() <= 255 and f0_coarse.min() >= 1, (f0_coarse.max(), f0_coarse.min())
  return f0_coarse

def get_content(cmodel, y):
    with torch.no_grad():
        c = cmodel.extract_features(y.squeeze(1))[0]
    c = c.transpose(1, 2)
    return c

def get_f0_predictor(f0_predictor,hop_length,sampling_rate,**kargs):
    if f0_predictor == "pm":
        from modules.F0Predictor.PMF0Predictor import PMF0Predictor
        f0_predictor_object = PMF0Predictor(hop_length=hop_length,sampling_rate=sampling_rate)
    elif f0_predictor == "crepe":
        from modules.F0Predictor.CrepeF0Predictor import CrepeF0Predictor
        f0_predictor_object = CrepeF0Predictor(hop_length=hop_length,sampling_rate=sampling_rate,device=kargs["device"],threshold=kargs["threshold"])
    elif f0_predictor == "harvest":
        from modules.F0Predictor.HarvestF0Predictor import HarvestF0Predictor
        f0_predictor_object = HarvestF0Predictor(hop_length=hop_length,sampling_rate=sampling_rate)
    elif f0_predictor == "dio":
        from modules.F0Predictor.DioF0Predictor import DioF0Predictor
        f0_predictor_object = DioF0Predictor(hop_length=hop_length,sampling_rate=sampling_rate)
    else:
        raise Exception("Unknown f0 predictor")
    return f0_predictor_object

def get_speech_encoder(speech_encoder,device=None,**kargs):
    if speech_encoder == "vec768l12":
        from vencoder.ContentVec768L12 import ContentVec768L12
        speech_encoder_object = ContentVec768L12(device = device)
    elif speech_encoder == "vec256l9":
        from vencoder.ContentVec256L9 import ContentVec256L9
        speech_encoder_object = ContentVec256L9(device = device)
    elif speech_encoder == "vec256l9-onnx":
        from vencoder.ContentVec256L9_Onnx import ContentVec256L9_Onnx
        speech_encoder_object = ContentVec256L9_Onnx(device = device)
    elif speech_encoder == "vec256l12-onnx":
        from vencoder.ContentVec256L12_Onnx import ContentVec256L12_Onnx
        speech_encoder_object = ContentVec256L12_Onnx(device = device)
    elif speech_encoder == "vec768l9-onnx":
        from vencoder.ContentVec768L9_Onnx import ContentVec768L9_Onnx
        speech_encoder_object = ContentVec768L9_Onnx(device = device)
    elif speech_encoder == "vec768l12-onnx":
        from vencoder.ContentVec768L12_Onnx import ContentVec768L12_Onnx
        speech_encoder_object = ContentVec768L12_Onnx(device = device)
    elif speech_encoder == "hubertsoft-onnx":
        from vencoder.HubertSoft_Onnx import HubertSoft_Onnx
        speech_encoder_object = HubertSoft_Onnx(device = device)
    elif speech_encoder == "hubertsoft":
        from vencoder.HubertSoft import HubertSoft
        speech_encoder_object = HubertSoft(device = device)
    elif speech_encoder == "whisper-ppg":
        from vencoder.WhisperPPG import WhisperPPG
        speech_encoder_object = WhisperPPG(device = device)
    elif speech_encoder == "cnhubertlarge":
        from vencoder.CNHubertLarge import CNHubertLarge
        speech_encoder_object = CNHubertLarge(device = device)
    elif speech_encoder == "dphubert":
        from vencoder.DPHubert import DPHubert
        speech_encoder_object = DPHubert(device = device)
    elif speech_encoder == "whisper-ppg-large":
        from vencoder.WhisperPPGLarge import WhisperPPGLarge
        speech_encoder_object = WhisperPPGLarge(device = device)
    elif speech_encoder == "wavlmbase+":
        from vencoder.WavLMBasePlus import WavLMBasePlus
        speech_encoder_object = WavLMBasePlus(device = device)
    else:
        raise Exception("Unknown speech encoder")
    return speech_encoder_object 

def load_checkpoint(checkpoint_path, model, optimizer=None, skip_optimizer=False):
    assert os.path.isfile(checkpoint_path)
    checkpoint_dict = torch.load(checkpoint_path, map_location='cpu')
    iteration = checkpoint_dict['iteration']
    learning_rate = checkpoint_dict['learning_rate']
    if optimizer is not None and not skip_optimizer and checkpoint_dict['optimizer'] is not None:
        optimizer.load_state_dict(checkpoint_dict['optimizer'])
    saved_state_dict = checkpoint_dict['model']
    model = model.to(list(saved_state_dict.values())[0].dtype)
    if hasattr(model, 'module'):
        state_dict = model.module.state_dict()
    else:
        state_dict = model.state_dict()
    new_state_dict = {}
    for k, v in state_dict.items():
        try:
            # assert "dec" in k or "disc" in k
            # print("load", k)
            new_state_dict[k] = saved_state_dict[k]
            assert saved_state_dict[k].shape == v.shape, (saved_state_dict[k].shape, v.shape)
<<<<<<< HEAD
        except: # noqa: E722 I have no idea about this CC: @ylzz1997
            if "enc_q" not in k or "emb_g" not in k:
              print("error, %s is not in the checkpoint" % k)
              logger.info("%s is not in the checkpoint" % k)
              new_state_dict[k] = v
=======
        except Exception:
            print("error, %s is not in the checkpoint" % k)
            logger.info("%s is not in the checkpoint" % k)
            new_state_dict[k] = v
>>>>>>> 75d21580
    if hasattr(model, 'module'):
        model.module.load_state_dict(new_state_dict)
    else:
        model.load_state_dict(new_state_dict)
    print("load ")
    logger.info("Loaded checkpoint '{}' (iteration {})".format(
        checkpoint_path, iteration))
    return model, optimizer, learning_rate, iteration


def save_checkpoint(model, optimizer, learning_rate, iteration, checkpoint_path):
  logger.info("Saving model and optimizer state at iteration {} to {}".format(
    iteration, checkpoint_path))
  if hasattr(model, 'module'):
    state_dict = model.module.state_dict()
  else:
    state_dict = model.state_dict()
  torch.save({'model': state_dict,
              'iteration': iteration,
              'optimizer': optimizer.state_dict(),
              'learning_rate': learning_rate}, checkpoint_path)

def clean_checkpoints(path_to_models='logs/44k/', n_ckpts_to_keep=2, sort_by_time=True):
  """Freeing up space by deleting saved ckpts

  Arguments:
  path_to_models    --  Path to the model directory
  n_ckpts_to_keep   --  Number of ckpts to keep, excluding G_0.pth and D_0.pth
  sort_by_time      --  True -> chronologically delete ckpts
                        False -> lexicographically delete ckpts
  """
  ckpts_files = [f for f in os.listdir(path_to_models) if os.path.isfile(os.path.join(path_to_models, f))]
  def name_key(_f):
      return int(re.compile("._(\\d+)\\.pth").match(_f).group(1))
  def time_key(_f):
      return os.path.getmtime(os.path.join(path_to_models, _f))
  sort_key = time_key if sort_by_time else name_key
  def x_sorted(_x):
      return sorted([f for f in ckpts_files if f.startswith(_x) and not f.endswith("_0.pth")], key=sort_key)
  to_del = [os.path.join(path_to_models, fn) for fn in
            (x_sorted('G')[:-n_ckpts_to_keep] + x_sorted('D')[:-n_ckpts_to_keep])]
  def del_info(fn):
      return logger.info(f".. Free up space by deleting ckpt {fn}")
  def del_routine(x):
      return [os.remove(x), del_info(x)]
  [del_routine(fn) for fn in to_del]

def summarize(writer, global_step, scalars={}, histograms={}, images={}, audios={}, audio_sampling_rate=22050):
  for k, v in scalars.items():
    writer.add_scalar(k, v, global_step)
  for k, v in histograms.items():
    writer.add_histogram(k, v, global_step)
  for k, v in images.items():
    writer.add_image(k, v, global_step, dataformats='HWC')
  for k, v in audios.items():
    writer.add_audio(k, v, global_step, audio_sampling_rate)


def latest_checkpoint_path(dir_path, regex="G_*.pth"):
  f_list = glob.glob(os.path.join(dir_path, regex))
  f_list.sort(key=lambda f: int("".join(filter(str.isdigit, f))))
  x = f_list[-1]
  print(x)
  return x


def plot_spectrogram_to_numpy(spectrogram):
  global MATPLOTLIB_FLAG
  if not MATPLOTLIB_FLAG:
    import matplotlib
    matplotlib.use("Agg")
    MATPLOTLIB_FLAG = True
    mpl_logger = logging.getLogger('matplotlib')
    mpl_logger.setLevel(logging.WARNING)
  import matplotlib.pylab as plt
  import numpy as np

  fig, ax = plt.subplots(figsize=(10,2))
  im = ax.imshow(spectrogram, aspect="auto", origin="lower",
                  interpolation='none')
  plt.colorbar(im, ax=ax)
  plt.xlabel("Frames")
  plt.ylabel("Channels")
  plt.tight_layout()

  fig.canvas.draw()
  data = np.fromstring(fig.canvas.tostring_rgb(), dtype=np.uint8, sep='')
  data = data.reshape(fig.canvas.get_width_height()[::-1] + (3,))
  plt.close()
  return data


def plot_alignment_to_numpy(alignment, info=None):
  global MATPLOTLIB_FLAG
  if not MATPLOTLIB_FLAG:
    import matplotlib
    matplotlib.use("Agg")
    MATPLOTLIB_FLAG = True
    mpl_logger = logging.getLogger('matplotlib')
    mpl_logger.setLevel(logging.WARNING)
  import matplotlib.pylab as plt
  import numpy as np

  fig, ax = plt.subplots(figsize=(6, 4))
  im = ax.imshow(alignment.transpose(), aspect='auto', origin='lower',
                  interpolation='none')
  fig.colorbar(im, ax=ax)
  xlabel = 'Decoder timestep'
  if info is not None:
      xlabel += '\n\n' + info
  plt.xlabel(xlabel)
  plt.ylabel('Encoder timestep')
  plt.tight_layout()

  fig.canvas.draw()
  data = np.fromstring(fig.canvas.tostring_rgb(), dtype=np.uint8, sep='')
  data = data.reshape(fig.canvas.get_width_height()[::-1] + (3,))
  plt.close()
  return data


def load_wav_to_torch(full_path):
  sampling_rate, data = read(full_path)
  return torch.FloatTensor(data.astype(np.float32)), sampling_rate


def load_filepaths_and_text(filename, split="|"):
  with open(filename, encoding='utf-8') as f:
    filepaths_and_text = [line.strip().split(split) for line in f]
  return filepaths_and_text


def get_hparams(init=True):
  parser = argparse.ArgumentParser()
  parser.add_argument('-c', '--config', type=str, default="./configs/config.json",
                      help='JSON file for configuration')
  parser.add_argument('-m', '--model', type=str, required=True,
                      help='Model name')

  args = parser.parse_args()
  model_dir = os.path.join("./logs", args.model)

  if not os.path.exists(model_dir):
    os.makedirs(model_dir)

  config_path = args.config
  config_save_path = os.path.join(model_dir, "config.json")
  if init:
    with open(config_path, "r") as f:
      data = f.read()
    with open(config_save_path, "w") as f:
      f.write(data)
  else:
    with open(config_save_path, "r") as f:
      data = f.read()
  config = json.loads(data)

  hparams = HParams(**config)
  hparams.model_dir = model_dir
  return hparams


def get_hparams_from_dir(model_dir):
  config_save_path = os.path.join(model_dir, "config.json")
  with open(config_save_path, "r") as f:
    data = f.read()
  config = json.loads(data)

  hparams =HParams(**config)
  hparams.model_dir = model_dir
  return hparams


def get_hparams_from_file(config_path, infer_mode = False):
  with open(config_path, "r") as f:
    data = f.read()
  config = json.loads(data)
  hparams =HParams(**config) if not infer_mode else InferHParams(**config)
  return hparams


def check_git_hash(model_dir):
  source_dir = os.path.dirname(os.path.realpath(__file__))
  if not os.path.exists(os.path.join(source_dir, ".git")):
    logger.warn("{} is not a git repository, therefore hash value comparison will be ignored.".format(
      source_dir
    ))
    return

  cur_hash = subprocess.getoutput("git rev-parse HEAD")

  path = os.path.join(model_dir, "githash")
  if os.path.exists(path):
    saved_hash = open(path).read()
    if saved_hash != cur_hash:
      logger.warn("git hash values are different. {}(saved) != {}(current)".format(
        saved_hash[:8], cur_hash[:8]))
  else:
    open(path, "w").write(cur_hash)


def get_logger(model_dir, filename="train.log"):
  global logger
  logger = logging.getLogger(os.path.basename(model_dir))
  logger.setLevel(logging.DEBUG)

  formatter = logging.Formatter("%(asctime)s\t%(name)s\t%(levelname)s\t%(message)s")
  if not os.path.exists(model_dir):
    os.makedirs(model_dir)
  h = logging.FileHandler(os.path.join(model_dir, filename))
  h.setLevel(logging.DEBUG)
  h.setFormatter(formatter)
  logger.addHandler(h)
  return logger


def repeat_expand_2d(content, target_len, mode = 'left'):
    # content : [h, t]
    return repeat_expand_2d_left(content, target_len) if mode == 'left' else repeat_expand_2d_other(content, target_len, mode)



def repeat_expand_2d_left(content, target_len):
    # content : [h, t]

    src_len = content.shape[-1]
    target = torch.zeros([content.shape[0], target_len], dtype=torch.float).to(content.device)
    temp = torch.arange(src_len+1) * target_len / src_len
    current_pos = 0
    for i in range(target_len):
        if i < temp[current_pos+1]:
            target[:, i] = content[:, current_pos]
        else:
            current_pos += 1
            target[:, i] = content[:, current_pos]

    return target


# mode : 'nearest'| 'linear'| 'bilinear'| 'bicubic'| 'trilinear'| 'area'
def repeat_expand_2d_other(content, target_len, mode = 'nearest'):
    # content : [h, t]
    content = content[None,:,:]
    target = F.interpolate(content,size=target_len,mode=mode)[0]
    return target


def mix_model(model_paths,mix_rate,mode):
  mix_rate = torch.FloatTensor(mix_rate)/100
  model_tem = torch.load(model_paths[0])
  models = [torch.load(path)["model"] for path in model_paths]
  if mode == 0:
     mix_rate = F.softmax(mix_rate,dim=0)
  for k in model_tem["model"].keys():
     model_tem["model"][k] = torch.zeros_like(model_tem["model"][k])
     for i,model in enumerate(models):
        model_tem["model"][k] += model[k]*mix_rate[i]
  torch.save(model_tem,os.path.join(os.path.curdir,"output.pth"))
  return os.path.join(os.path.curdir,"output.pth")
  
def change_rms(data1, sr1, data2, sr2, rate):  # 1是输入音频，2是输出音频,rate是2的占比 from RVC
    # print(data1.max(),data2.max())
    rms1 = librosa.feature.rms(
        y=data1, frame_length=sr1 // 2 * 2, hop_length=sr1 // 2
    )  # 每半秒一个点
    rms2 = librosa.feature.rms(y=data2.detach().cpu().numpy(), frame_length=sr2 // 2 * 2, hop_length=sr2 // 2)
    rms1 = torch.from_numpy(rms1).to(data2.device)
    rms1 = F.interpolate(
        rms1.unsqueeze(0), size=data2.shape[0], mode="linear"
    ).squeeze()
    rms2 = torch.from_numpy(rms2).to(data2.device)
    rms2 = F.interpolate(
        rms2.unsqueeze(0), size=data2.shape[0], mode="linear"
    ).squeeze()
    rms2 = torch.max(rms2, torch.zeros_like(rms2) + 1e-6)
    data2 *= (
        torch.pow(rms1, torch.tensor(1 - rate))
        * torch.pow(rms2, torch.tensor(rate - 1))
    )
    return data2

def train_index(spk_name,root_dir = "dataset/44k/"):  #from: RVC https://github.com/RVC-Project/Retrieval-based-Voice-Conversion-WebUI
    n_cpu = cpu_count()
    print("The feature index is constructing.")
    exp_dir = os.path.join(root_dir,spk_name)
    listdir_res = []
    for file in os.listdir(exp_dir):
       if ".wav.soft.pt" in file:
          listdir_res.append(os.path.join(exp_dir,file))
    if len(listdir_res) == 0:
        raise Exception("You need to run preprocess_hubert_f0.py!")
    npys = []
    for name in sorted(listdir_res):
        phone = torch.load(name)[0].transpose(-1,-2).numpy()
        npys.append(phone)
    big_npy = np.concatenate(npys, 0)
    big_npy_idx = np.arange(big_npy.shape[0])
    np.random.shuffle(big_npy_idx)
    big_npy = big_npy[big_npy_idx]
    if big_npy.shape[0] > 2e5:
        # if(1):
        info = "Trying doing kmeans %s shape to 10k centers." % big_npy.shape[0]
        print(info)
        try:
            big_npy = (
                MiniBatchKMeans(
                    n_clusters=10000,
                    verbose=True,
                    batch_size=256 * n_cpu,
                    compute_labels=False,
                    init="random",
                )
                .fit(big_npy)
                .cluster_centers_
            )
        except Exception:
            info = traceback.format_exc()
            print(info)
    n_ivf = min(int(16 * np.sqrt(big_npy.shape[0])), big_npy.shape[0] // 39)
    index = faiss.index_factory(big_npy.shape[1] , "IVF%s,Flat" % n_ivf)
    index_ivf = faiss.extract_index_ivf(index)  #
    index_ivf.nprobe = 1
    index.train(big_npy)
    batch_size_add = 8192
    for i in range(0, big_npy.shape[0], batch_size_add):
        index.add(big_npy[i : i + batch_size_add])
    # faiss.write_index(
    #     index,
    #     f"added_{spk_name}.index"
    # )
    print("Successfully build index")
    return index


class HParams():
  def __init__(self, **kwargs):
    for k, v in kwargs.items():
      if type(v) == dict:
        v = HParams(**v)
      self[k] = v

  def keys(self):
    return self.__dict__.keys()

  def items(self):
    return self.__dict__.items()

  def values(self):
    return self.__dict__.values()

  def __len__(self):
    return len(self.__dict__)

  def __getitem__(self, key):
    return getattr(self, key)

  def __setitem__(self, key, value):
    return setattr(self, key, value)

  def __contains__(self, key):
    return key in self.__dict__

  def __repr__(self):
    return self.__dict__.__repr__()

  def get(self,index):
    return self.__dict__.get(index)

  
class InferHParams(HParams):
  def __init__(self, **kwargs):
    for k, v in kwargs.items():
      if type(v) == dict:
        v = InferHParams(**v)
      self[k] = v

  def __getattr__(self,index):
    return self.get(index)


class Volume_Extractor:
    def __init__(self, hop_size = 512):
        self.hop_size = hop_size
        
    def extract(self, audio): # audio: 2d tensor array
        if not isinstance(audio,torch.Tensor):
           audio = torch.Tensor(audio)
        n_frames = int(audio.size(-1) // self.hop_size)
        audio2 = audio ** 2
        audio2 = torch.nn.functional.pad(audio2, (int(self.hop_size // 2), int((self.hop_size + 1) // 2)), mode = 'reflect')
        volume = torch.nn.functional.unfold(audio2[:,None,None,:],(1,self.hop_size),stride=self.hop_size)[:,:,:n_frames].mean(dim=1)[0]
        volume = torch.sqrt(volume)
        return volume<|MERGE_RESOLUTION|>--- conflicted
+++ resolved
@@ -165,18 +165,11 @@
             # print("load", k)
             new_state_dict[k] = saved_state_dict[k]
             assert saved_state_dict[k].shape == v.shape, (saved_state_dict[k].shape, v.shape)
-<<<<<<< HEAD
-        except: # noqa: E722 I have no idea about this CC: @ylzz1997
+        except Exception:
             if "enc_q" not in k or "emb_g" not in k:
               print("error, %s is not in the checkpoint" % k)
               logger.info("%s is not in the checkpoint" % k)
               new_state_dict[k] = v
-=======
-        except Exception:
-            print("error, %s is not in the checkpoint" % k)
-            logger.info("%s is not in the checkpoint" % k)
-            new_state_dict[k] = v
->>>>>>> 75d21580
     if hasattr(model, 'module'):
         model.module.load_state_dict(new_state_dict)
     else:
