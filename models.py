--- conflicted
+++ resolved
@@ -462,15 +462,11 @@
         
         x_mask = torch.unsqueeze(commons.sequence_mask(c_lengths, c.size(2)), 1).to(c.dtype)
         # vol proj
-<<<<<<< HEAD
-        vol = self.emb_vol(vol[:,:,None]).transpose(1,2) if vol!=None and self.vol_embedding else 0
-           
-        x = self.pre(c) * x_mask + self.emb_uv(uv.long()).transpose(1,2) + vol
-=======
+        
         vol = self.emb_vol(vol[:,:,None]).transpose(1,2) if vol is not None and self.vol_embedding else 0
 
         x = self.pre(c) * x_mask + self.emb_uv(uv.long()).transpose(1, 2) + vol
->>>>>>> 79372940
+
         
         if self.use_automatic_f0_prediction and predict_f0:
             lf0 = 2595. * torch.log10(1. + f0.unsqueeze(1) / 700.) / 500
