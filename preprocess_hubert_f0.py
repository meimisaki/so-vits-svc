--- conflicted
+++ resolved
@@ -35,20 +35,11 @@
 
     f0_path = filename + ".f0.npy"
     if not os.path.exists(f0_path):
-<<<<<<< HEAD
         f0_predictor = utils.get_f0_predictor(f0p,sampling_rate=sampling_rate, hop_length=hop_length,device=None,threshold=0.05)
-=======
-        from modules.F0Predictor.DioF0Predictor import DioF0Predictor
-        f0_predictor = DioF0Predictor(sampling_rate=sampling_rate, hop_length=hop_length)
->>>>>>> f540622e
         f0,uv = f0_predictor.compute_f0_uv(
             wav
         )
         np.save(f0_path, np.asanyarray((f0,uv),dtype=object))
-<<<<<<< HEAD
-
-=======
->>>>>>> f540622e
 
     spec_path = filename.replace(".wav", ".spec.pt")
     if not os.path.exists(spec_path):
