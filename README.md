--- conflicted
+++ resolved
@@ -1,553 +1,532 @@
-# SoftVC VITS Singing Voice Conversion
-
-[**English**](./README.md) | [**中文简体**](./README_zh_CN.md)
-
-#### ✨ A studio that contains visible f0 editor, speaker mix timeline editor and other features (Where the Onnx models are used) : [MoeVoiceStudio](https://github.com/NaruseMioShirakana/MoeVoiceStudio)
-
-#### ✨ A fork with a greatly improved user interface: [34j/so-vits-svc-fork](https://github.com/34j/so-vits-svc-fork)
-
-#### ✨ A client supports real-time conversion: [w-okada/voice-changer](https://github.com/w-okada/voice-changer)
-
-**This project differs fundamentally from VITS, as it focuses on Singing Voice Conversion (SVC) rather than Text-to-Speech (TTS). In this project, TTS functionality is not supported, and VITS is incapable of performing SVC tasks. It's important to note that the models used in these two projects are not interchangeable or universally applicable.**
-
-## Announcement
-
-The purpose of this project was to enable developers to have their beloved anime characters perform singing tasks. The developers' intention was to focus solely on fictional characters and avoid any involvement of real individuals, anything related to real individuals deviates from the developer's original intention.
-
-## Disclaimer
-
-This project is an open-source, offline endeavor, and all members of SvcDevelopTeam, as well as other developers and maintainers involved (hereinafter referred to as contributors), have no control over the project. The contributors have never provided any form of assistance to any organization or individual, including but not limited to dataset extraction, dataset processing, computing support, training support, inference, and so on. The contributors do not and cannot be aware of the purposes for which users utilize the project. Therefore, any AI models and synthesized audio produced through the training of this project are unrelated to the contributors. Any issues or consequences arising from their use are the sole responsibility of the user.
-
-This project is run completely offline and does not collect any user information or gather user input data. Therefore, contributors to this project are not aware of all user input and models and therefore are not responsible for any user input.
-
-This project serves as a framework only and does not possess speech synthesis functionality by itself. All functionalities require users to train the models independently. Furthermore, this project does not come bundled with any models, and any secondary distributed projects are independent of the contributors of this project.
-
-## 📏 Terms of Use
-
-# Warning: Please ensure that you address any authorization issues related to the dataset on your own. You bear full responsibility for any problems arising from the usage of non-authorized datasets for training, as well as any resulting consequences. The repository and its maintainer, svc develop team, disclaim any association with or liability for the consequences. 
-
-1. This project is exclusively established for academic purposes, aiming to facilitate communication and learning. It is not intended for deployment in production environments.
-2. In case you publish videos based on So-VITS on video or audio platforms, it is mandatory to clearly state in the description that they are using voice conversion technologies. Additionally, you must specify the source of the input voice or audio, such as videos or audios from other creators, with a clear mention of the original video or music links. If you employ your own voice or voices synthesized from other commercial vocal synthesis software as the input source for conversion, it is crucial to provide an explanation in the description as well.
-3. You assume complete responsibility for any copyright or infringement issues that may arise from the input source. When utilizing other commercial vocal synthesis software as the input source, it is crucial to ensure compliance with the software's terms of use. Please note that many vocal synthesis engines explicitly state in their terms of use that they cannot be used for input source conversion.
-4. Engaging in illegal activities, as well as religious and political activities, is strictly prohibited when using this project. The project developers vehemently oppose the aforementioned activities. If you disagree with this provision, the usage of the project is prohibited.
-5. Your continued use of this project signifies agreement with the relevant provisions outlined in the repository's README. The README serves as a persuasive document and is not accountable for any subsequent issues that may arise.
-6. If you intend to employ this project for any other purposes, kindly contact and inform the maintainers of this repository in advance.
-
-## 📝 Model Introduction
-
-The singing voice conversion model uses SoftVC content encoder to extract speech features from the source audio. These feature vectors are directly fed into VITS without the need for conversion to a text-based intermediate representation. As a result, the pitch and intonations of the original audio are preserved. Furthermore, the vocoder has been replaced with [NSF HiFiGAN](https://github.com/openvpi/DiffSinger/tree/refactor/modules/nsf_hifigan) to solve the problem of sound interruption.
-
-### 🆕 4.1-Stable Version Update Content
-
-- Feature input is changed to the 12th Layer of [Content Vec](https://github.com/auspicious3000/contentvec) Transformer output, And compatible with 4.0 branches.
-- Update the shallow diffusion, you can use the shallow diffusion model to improve the sound quality.
-- Added Whisper-PPG encoder support
-- Added static/dynamic sound fusion
-- Added loudness embedding
-- Added feature Retrieve from [RVC](https://github.com/RVC-Project/Retrieval-based-Voice-Conversion-WebUI)
-  
-### 🆕 Questions about compatibility with the 4.0 model
-
-- To support the 4.0 model and incorporate the speech encoder, you can make modifications to the `config.json` file. Add the `speech_encoder` field to the "model" section as shown below:
-
-```
-  "model": {
-    .........
-    "ssl_dim": 256,
-    "n_speakers": 200,
-    "speech_encoder":"vec256l9"
-  }
-```
-
-### 🆕 Shallow diffusion
-![Diagram](shadowdiffusion.png)
-
-## 💬 Python Version
-
-Based on our testing, we have determined that the project runs stable on `Python 3.8.9`.
-
-## 📥 Pre-trained Model Files
-
-#### **Required**
-
-**You need to select one encoder from the list below**
-
-##### **1. If using contentvec as speech encoder(recommended)**
-
-`vec768l12` and `vec256l9` require the encoder
-
-- ContentVec: [checkpoint_best_legacy_500.pt](https://ibm.box.com/s/z1wgl1stco8ffooyatzdwsqn2psd9lrr)
-  - Place it under the `pretrain` directory
-
-Or download the following ContentVec, which is only 199MB in size but has the same effect:
-- ContentVec: [hubert_base.pt](https://huggingface.co/lj1995/VoiceConversionWebUI/resolve/main/hubert_base.pt)
-  - Change the file name to `checkpoint_best_legacy_500.pt` and place it in the `pretrain` directory
-
-```shell
-# contentvec
-wget -P pretrain/ http://obs.cstcloud.cn/share/obs/sankagenkeshi/checkpoint_best_legacy_500.pt
-# Alternatively, you can manually download and place it in the hubert directory
-```
-
-##### **2. If hubertsoft is used as the speech encoder**
-- soft vc hubert: [hubert-soft-0d54a1f4.pt](https://github.com/bshall/hubert/releases/download/v0.1/hubert-soft-0d54a1f4.pt)
-  - Place it under the `pretrain` directory
-
-##### **3. If whisper-ppg as the encoder**
-- download model at [medium.pt](https://openaipublic.azureedge.net/main/whisper/models/345ae4da62f9b3d59415adc60127b97c714f32e89e936602e85993674d08dcb1/medium.pt), the model fits `whisper-ppg`
-- or download model at [large-v2.pt](https://openaipublic.azureedge.net/main/whisper/models/81f7c96c852ee8fc832187b0132e569d6c3065a3252ed18e56effd0b6a73e524/large-v2.pt), the model fits `whisper-ppg-large`
-  - Place it under the `pretrain` director
-  
-##### **4. If cnhubertlarge as the encoder**
-- download model at [chinese-hubert-large-fairseq-ckpt.pt](https://huggingface.co/TencentGameMate/chinese-hubert-large/resolve/main/chinese-hubert-large-fairseq-ckpt.pt)
-  - Place it under the `pretrain` director
-
-##### **5. If dphubert as the encoder**
-- download model at [DPHuBERT-sp0.75.pth](https://huggingface.co/pyf98/DPHuBERT/resolve/main/DPHuBERT-sp0.75.pth)
-  - Place it under the `pretrain` director
-
-##### **6. If WavLM is used as the encoder**
-- download model at  [WavLM-Base+.pt](https://valle.blob.core.windows.net/share/wavlm/WavLM-Base+.pt?sv=2020-08-04&st=2023-03-01T07%3A51%3A05Z&se=2033-03-02T07%3A51%3A00Z&sr=c&sp=rl&sig=QJXmSJG9DbMKf48UDIU1MfzIro8HQOf3sqlNXiflY1I%3D), the model fits `wavlmbase+`
-  - Place it under the `pretrain` director
-
-##### **7. If OnnxHubert/ContentVec as the encoder**
-- download model at [MoeSS-SUBModel](https://huggingface.co/NaruseMioShirakana/MoeSS-SUBModel/tree/main)
-  - Place it under the `pretrain` directory
-
-#### **List of Encoders**
-- "vec768l12"
-- "vec256l9"
-- "vec256l9-onnx"
-- "vec256l12-onnx"
-- "vec768l9-onnx"
-- "vec768l12-onnx"
-- "hubertsoft-onnx"
-- "hubertsoft"
-- "whisper-ppg"
-- "cnhubertlarge"
-- "dphubert"
-- "whisper-ppg-large"
-- "wavlmbase+"
-
-#### **Optional(Strongly recommend)**
-
-- Pre-trained model files: `G_0.pth` `D_0.pth`
-  - Place them under the `logs/44k` directory
-
-- Diffusion model pretraining base model file: `model_0.pt`
-  - Put it in the `logs/44k/diffusion` directory
-
-Get Sovits Pre-trained model from svc-develop-team(TBD) or anywhere else.
-
-Diffusion model references [Diffusion-SVC](https://github.com/CNChTu/Diffusion-SVC) diffusion model. The pre-trained diffusion model is universal with the DDSP-SVC's. You can go to [Diffusion-SVC](https://github.com/CNChTu/Diffusion-SVC)'s repo to get the pre-trained diffusion model.
-
-While the pretrained model typically does not pose copyright concerns, it is essential to remain vigilant. It is advisable to consult with the author beforehand or carefully review the description to ascertain the permissible usage of the model. This helps ensure compliance with any specified guidelines or restrictions regarding its utilization.
-
-#### **Optional(Select as Required)**
-
-If you are using the `NSF-HIFIGAN enhancer` or `shallow diffusion`, you will need to download the pre-trained NSF-HIFIGAN model.
-
-- Pre-trained NSF-HIFIGAN Vocoder: [nsf_hifigan_20221211.zip](https://github.com/openvpi/vocoders/releases/download/nsf-hifigan-v1/nsf_hifigan_20221211.zip)
-  - Unzip and place the four files under the `pretrain/nsf_hifigan` directory
-
-```shell
-# nsf_hifigan
-wget -P pretrain/ https://github.com/openvpi/vocoders/releases/download/nsf-hifigan-v1/nsf_hifigan_20221211.zip
-\unzip -od pretrain/nsf_hifigan pretrain/nsf_hifigan_20221211.zip
-# Alternatively, you can manually download and place it in the pretrain/nsf_hifigan directory
-# URL: https://github.com/openvpi/vocoders/releases/tag/nsf-hifigan-v1
-```
-
-## 📊 Dataset Preparation
-
-Simply place the dataset in the `dataset_raw` directory with the following file structure:
-
-```
-dataset_raw
-├───speaker0
-│   ├───xxx1-xxx1.wav
-│   ├───...
-│   └───Lxx-0xx8.wav
-└───speaker1
-    ├───xx2-0xxx2.wav
-    ├───...
-    └───xxx7-xxx007.wav
-```
-
-You can customize the speaker's name as showed below:
-
-```
-dataset_raw
-└───suijiSUI
-    ├───1.wav
-    ├───...
-    └───25788785-20221210-200143-856_01_(Vocals)_0_0.wav
-```
-
-## 🛠️ Preprocessing
-
-### 0. Slice audio
-
-To avoid potential memory errors during training or preprocessing, it is recommended to limit the duration of the audio clips. Slicing the audio to a duration between `5s - 15s`, with a slightly longer duration being acceptable, is a good practice. However, excessively long clips may lead to issues such as `torch.cuda.OutOfMemoryError`.
-
-To facilitate the slicing process, you can use [audio-slicer-GUI](https://github.com/flutydeer/audio-slicer) or [audio-slicer-CLI](https://github.com/openvpi/audio-slicer)
-
-In general, only the `Minimum Interval` needs to be adjusted. For spoken audio, the default value usually suffices, while for singing audio, it can be adjusted to around `100` or even `50`, depending on the specific requirements.
-
-After slicing, it is recommended to remove any audio clips that are excessively long or too short.
-
-**If you are using whisper-ppg encoder for training, the audio clips must shorter than 30s.**
-
-### 1. Resample to 44100Hz and mono
-
-```shell
-python resample.py
-```
-
-#### Attention
-
-Although this project has the script resample.py for resampling, to mono and loudness matching, the default loudness matching is to match to 0db. This may cause damage to the sound quality. While python's loudness matching package pyloudnorm is unable to limit the level, this results in a burst. Therefore, it is suggested to consider using professional sound processing software such as `adobe audition` for loudness matching processing. If you have already used other software for loudness matching, run the command with the argument `--skip_loudnorm`:
-
-```shell
-python resample.py --skip_loudnorm
-```
-
-### 2. Automatically split the dataset into training and validation sets, and generate configuration files.
-
-```shell
-python preprocess_flist_config.py --speech_encoder vec768l12
-```
-
-speech_encoder has the following options
-
-```
-vec768l12
-vec256l9
-hubertsoft
-whisper-ppg
-cnhubertlarge
-dphubert
-whisper-ppg-large
-wavlmbase+
-```
-
-If the speech_encoder argument is omitted, the default value is `vec768l12`
-
-**Use loudness embedding**
-
-Add `--vol_aug` if you want to enable loudness embedding:
-
-```shell
-python preprocess_flist_config.py --speech_encoder vec768l12 --vol_aug
-```
-
-After enabling loudness embedding, the trained model will match the loudness of the input source; otherwise, it will match the loudness of the training set.
-
-#### You can modify some parameters in the generated config.json and diffusion.yaml
-
-<<<<<<< HEAD
-* `keep_ckpts`: Keep the the the number of previous models during training. Set to `0` to keep them all. Default is `3`.
-=======
-##### config.json
-
-* `keep_ckpts`: Keep the last `keep_ckpts` models during training. Set to `0` will keep them all. Default is `3`.
->>>>>>> dff5ef5e
-
-* `all_in_mem`: Load all dataset to RAM. It can be enabled when the disk IO of some platforms is too low and the system memory is **much larger** than your dataset.
-  
-* `batch_size`: The amount of data loaded to the GPU for a single training session can be adjusted to a size lower than the GPU memory capacity.
-
-* `vocoder_name`: Select a vocoder. The default is `nsf-hifigan`.
-
-##### diffusion.yaml
-
-* `cache_all_data`: Load all dataset to RAM. It can be enabled when the disk IO of some platforms is too low and the system memory is **much larger** than your dataset.
-
-* `duration`: The duration of the audio slicing during training, can be adjusted according to the size of the video memory, **Note: this value must be less than the minimum time of the audio in the training set!**
-
-* `batch_size`: The amount of data loaded to the GPU for a single training session can be adjusted to a size lower than the video memory capacity.
-
-* `timesteps`: The total number of steps in the diffusion model, which defaults to 1000.
-
-* `k_step_max`: Training can only train `k_step_max` step diffusion to save training time, note that the value must be less than `timesteps`, 0 is to train the entire diffusion model, **Note: if you do not train the entire diffusion model will not be able to use only_diffusion!**
-
-##### **List of Vocoders**
-
-```
-nsf-hifigan
-nsf-snake-hifigan
-```
-
-### 3. Generate hubert and f0
-
-```shell
-python preprocess_hubert_f0.py --f0_predictor dio
-```
-
-f0_predictor has four options
-
-```
-crepe
-dio
-pm
-harvest
-```
-
-If the training set is too noisy, use `crepe` to handle f0
-
-If the f0_predictor parameter is omitted, the default value is `dio`
-
-If you want shallow diffusion (optional), you need to add the `--use_diff` parameter, for example:
-
-```shell
-python preprocess_hubert_f0.py --f0_predictor dio --use_diff
-```
-
-After completing the above steps, the dataset directory will contain the preprocessed data, and the dataset_raw folder can be deleted.
-
-## 🏋️‍♀️ Training
-
-### Sovits Model
-
-```shell
-python train.py -c configs/config.json -m 44k
-```
-
-### Diffusion Model (optional)
-
-If the shallow diffusion function is needed, the diffusion model needs to be trained. The diffusion model training method is as follows:
-
-```shell
-python train_diff.py -c configs/diffusion.yaml
-```
-
-During training, the model files will be saved to `logs/44k`, and the diffusion model will be saved to `logs/44k/diffusion`
-
-## 🤖 Inference
-
-Use [inference_main.py](https://github.com/svc-develop-team/so-vits-svc/blob/4.0/inference_main.py)
-
-```shell
-# Example
-python inference_main.py -m "logs/44k/G_30400.pth" -c "configs/config.json" -n "君の知らない物語-src.wav" -t 0 -s "nen"
-```
-
-Required parameters:
-- `-m` | `--model_path`: path to the model.
-- `-c` | `--config_path`: path to the configuration file.
-- `-n` | `--clean_names`: a list of wav file names located in the `raw` folder.
-- `-t` | `--trans`: pitch shift, supports positive and negative (semitone) values.
-- `-s` | `--spk_list`: Selected speaker ID for conversion.
-- `-cl` | `--clip`: Forced audio clipping, set to 0 to disable(default), setting it to a non-zero value (duration in seconds) to enable.
-
-Optional parameters: see the next section
-- `-lg` | `--linear_gradient`: The cross fade length of two audio slices in seconds. If there is a discontinuous voice after forced slicing, you can adjust this value. Otherwise, it is recommended to use the default value of 0.
-- `-f0p` | `--f0_predictor`: Select a F0 predictor, options are `crepe`, `pm`, `dio`, `harvest`, default value is `pm`(note: f0 mean pooling will be enable when using `crepe`)
-- `-a` | `--auto_predict_f0`: automatic pitch prediction, do not enable this when converting singing voices as it can cause serious pitch issues.
-- `-cm` | `--cluster_model_path`: Cluster model or feature retrieval index path, if there is no training cluster or feature retrieval, fill in at will.
-- `-cr` | `--cluster_infer_ratio`: The proportion of clustering scheme or feature retrieval ranges from 0 to 1. If there is no training clustering model or feature retrieval, the default is 0.
-<<<<<<< HEAD
-- `-eh` | `--enhance`: Whether to use NSF_HIFIGAN enhancer, this option has certain effect on sound quality enhancement for some models with few training sets, but has negative effect on well-trained models, so it is disabled by default.
-- `-shd` | `--shallow_diffusion`: Whether to use shallow diffusion, which can solve some electrical sound problems after use. This option is disabled by default. When this option is enabled, NSF_HIFIGAN enhancer will be disabled
-- `-usm` | `--use_spk_mix`: whether to use dynamic voice fusion
-- `-lea` | `--loudness_envelope_adjustment`：The adjustment of the input source's loudness envelope in relation to the fusion ratio of the output loudness envelope. The closer to 1, the more the output loudness envelope is used
-- `-fr` | `--feature_retrieval`：Whether to use feature retrieval If clustering model is used, it will be disabled, and `cm` and `cr` parameters will become the index path and mixing ratio of feature retrieval
-  
-Shallow diffusion settings:
-- `-dm` | `--diffusion_model_path`: Diffusion model path
-- `-dc` | `--diffusion_config_path`: Diffusion config file path
-- `-ks` | `--k_step`: The larger the number of k_steps, the closer it is to the result of the diffusion model. The default is 100
-- `-od` | `--only_diffusion`: Whether to use Only diffusion mode, which does not load the sovits model to only use diffusion model inference
-- `-se` | `--second_encoding`：which involves applying an additional encoding to the original audio before shallow diffusion. This option can yield varying results - sometimes positive and sometimes negative.
-=======
-- `-eh` | `--enhance`: Whether to use NSF_HIFIGAN enhancer, this option has certain effect on sound quality enhancement for some models with few training sets, but has negative effect on well-trained models, so it is turned off by default.
-- `-shd` | `--shallow_diffusion`: Whether to use shallow diffusion, which can solve some electrical sound problems after use. This option is turned off by default. When this option is enabled, NSF_HIFIGAN intensifier will be disabled
-- `-usm` | `--use_spk_mix`: whether to use dynamic voice/merge their role
-- `-lea` | `--loudness_envelope_adjustment`: The input source loudness envelope replaces the output loudness envelope fusion ratio. The closer to 1, the more the output loudness envelope is used
-- `-fr` | `--feature_retrieval`: Whether to use feature retrieval? If clustering model is used, it will be disabled, and cm and cr parameters will become the index path and mixing ratio of feature retrieval
-  
-Shallow diffusion settings:
-- `-dm` | `--diffusion_model_path`: Diffusion model path
-- `-dc` | `--diffusion_config_path`: Diffusion model profile path
-- `-ks` | `--k_step`: The larger the number of diffusion steps, the closer it is to the result of the diffusion model. The default is 100
-- `-od` | `--only_diffusion`: Only diffusion mode, which does not load the sovits model to the diffusion model inference
-- `-se` | `--second_encoding`: Secondary encoding, secondary coding of the original audio before shallow diffusion, mystery options, sometimes good, sometimes bad
->>>>>>> dff5ef5e
-  
-### Attention
-
-If inferencing using `whisper-ppg` speech encoder, you need to set `--clip` to 25 and `-lg` to 1. Otherwise it will fail to infer properly.
-
-## 🤔 Optional Settings
-
-If you are satisfied with the results of the previous section or if you find the following section unclear, you can skip it without any impact on the model's usage. These optional settings mentioned have a relatively minor effect, and while they might have some impact on specific dataset, in most cases, the difference may not be noticeable.
-
-### Automatic f0 prediction
-
-During the training of the 4.0 model, an f0 predictor is also trained, which enables automatic pitch prediction during voice conversion. However, if the results are not satisfactory, manual pitch prediction can be used instead. Please note that when converting singing voices, it is advised not to enable this feature as it may cause significant pitch shifting.
-
-- Set `auto_predict_f0` to `true` in `inference_main.py`.
-
-### Cluster-based timbre leakage control
-
-Introduction: The clustering scheme implemented in this model aims to reduce timbre leakage and enhance the similarity of the trained model to the target's timbre, although the effect may not be very pronounced. However, relying solely on clustering can reduce the model's clarity and make it sound less distinct. Therefore, a fusion method is adopted in this model to control the balance between the clustering and non-clustering approaches. This allows manual adjustment of the trade-off between "sounding like the target's timbre" and "have clear enunciation" to find an optimal balance.
-
-No changes are required in the existing steps. Simply train an additional clustering model, which incurs relatively low training costs.
-
-- Training process:
-  - Train on a machine with good CPU performance. According to extant experience, it takes about 4 minutes to train each speaker on a Tencent Cloud machine with 6-core CPU.
-  - Execute `python cluster/train_cluster.py`. The output model will be saved in `logs/44k/kmeans_10000.pt`.
-  - The clustering model can currently be trained using the gpu by executing `python cluster/train_cluster.py --gpu`
-- Inference process:
-  - Specify `cluster_model_path` in `inference_main.py`.
-  - Specify `cluster_infer_ratio` in `inference_main.py`, where `0` means not using clustering at all, `1` means only using clustering, and usually `0.5` is sufficient.
-
-### Feature retrieval
-
-Introduction: As with the clustering scheme, the timbre leakage can be reduced, the enunciation is slightly better than clustering, but it will reduce the inference speed. By employing the fusion method, it becomes possible to linearly control the balance between feature retrieval and non-feature retrieval, allowing for fine-tuning of the desired proportion.
-
-- Training process: 
-  First, it needs to be executed after generating hubert and f0: 
-
-```shell
-python train_index.py -c configs/config.json
-```
-
-The output of the model will be in `logs/44k/feature_and_index.pkl`
-
-- Inference process: 
-  - The `--feature_retrieval` needs to be formulated first, and the clustering mode automatically switches to the feature retrieval mode.
-  - Specify `cluster_model_path` in `inference_main.py`.
-  - Specify `cluster_infer_ratio` in `inference_main.py`, where `0` means not using feature retrieval at all, `1` means only using feature retrieval, and usually `0.5` is sufficient.
-
-### [![Open in Colab](https://colab.research.google.com/assets/colab-badge.svg)](https://colab.research.google.com/github/svc-develop-team/so-vits-svc/blob/4.1-Stable/sovits4_for_colab.ipynb) [sovits4_for_colab.ipynb](https://colab.research.google.com/github/svc-develop-team/so-vits-svc/blob/4.1-Stable/sovits4_for_colab.ipynb)
-
-## 🗜️ Model compression
-
-The generated model contains data that is needed for further training. If you confirm that the model is final and not be used in further training, it is safe to remove these data to get smaller file size (about 1/3).
-
-```shell
-# Example
-python compress_model.py -c="configs/config.json" -i="logs/44k/G_30400.pth" -o="logs/44k/release.pth"
-```
-
-## 👨‍🔧 Timbre mixing
-
-### Stable Timbre mixing
-
-**Refer to `webui.py` file for stable Timbre mixing of the gadget/lab feature.**
-
-Introduction: This function can combine multiple models into one model (convex combination or linear combination of multiple model parameters) to create mixed voice that do not exist in reality
-
-**Note:**
-1. This function only supports single-speaker models
-2. If you intend to use a multi-speaker model regardless, it is crucial to ensure that the number of speakers in each model is the same. This ensures that voices with the same SpeakerID can be properly mixed.
-3. Ensure that the `model` fields in config.json of all models to be mixed are the same
-4. The mixed model can use any config.json file from the models being synthesized. However, the clustering model will not be functional after mixed.
-5. When batch uploading models, it is best to put the models into a folder and upload them together after selecting them
-6. It is suggested to adjust the mixing ratio between 0 and 100, or to other numbers, but unknown effects will occur in the linear combination mode
-7. After mixing, the file named output.pth will be saved in the root directory of the project
-8. Convex combination mode will perform Softmax to add the mix ratio to 1, while linear combination mode will not
-
-### Dynamic timbre mixing
-
-**Refer to the `spkmix.py` file for an introduction to dynamic timbre mixing**
-
-Character mix track writing rules:
-
-Role ID: \[\[Start time 1, end time 1, start value 1, start value 1], [Start time 2, end time 2, start value 2]]
-
-The start time must be the same as the end time of the previous one. The first start time must be 0, and the last end time must be 1 (time ranges from 0 to 1).
-
-All roles must be filled in. For unused roles, fill \[\[0., 1., 0., 0.]]
-
-The fusion value can be filled in arbitrarily, and the linear change from the start value to the end value within the specified period of time. The 
-
-internal linear combination will be automatically guaranteed to be 1 (convex combination condition), so it can be used safely
-
-Use the `--use_spk_mix` parameter when reasoning to enable dynamic timbre mixing
-
-## 📤 Exporting to Onnx
-
-Use [onnx_export.py](https://github.com/svc-develop-team/so-vits-svc/blob/4.0/onnx_export.py)
-
-- Create a folder named `checkpoints` and open it
-- Create a folder in the `checkpoints` folder as your project folder, naming it after your project, for example `aziplayer`
-- Rename your model as `model.pth`, the configuration file as `config.json`, and place them in the `aziplayer` folder you just created
-- Modify `"NyaruTaffy"` in `path = "NyaruTaffy"` in [onnx_export.py](https://github.com/svc-develop-team/so-vits-svc/blob/4.0/onnx_export.py) to your project name, `path = "aziplayer"`（onnx_export_speaker_mix makes you can mix speaker's voice）
-- Run [onnx_export.py](https://github.com/svc-develop-team/so-vits-svc/blob/4.0/onnx_export.py)
-- Wait for it to finish running. A `model.onnx` will be generated in your project folder, which is the exported model.
-
-Note: For Hubert Onnx models, please use the models provided by MoeSS. Currently, they cannot be exported on their own (Hubert in fairseq has many unsupported operators and things involving constants that can cause errors or result in problems with the input/output shape and results when exported.)
-
-
-## 📎 Reference
-
-| URL | Designation | Title | Implementation Source |
-| --- | ----------- | ----- | --------------------- |
-|[2106.06103](https://arxiv.org/abs/2106.06103) | VITS (Synthesizer)| Conditional Variational Autoencoder with Adversarial Learning for End-to-End Text-to-Speech | [jaywalnut310/vits](https://github.com/jaywalnut310/vits) |
-|[2111.02392](https://arxiv.org/abs/2111.02392) | SoftVC (Speech Encoder)| A Comparison of Discrete and Soft Speech Units for Improved Voice Conversion | [bshall/hubert](https://github.com/bshall/hubert) |
-|[2204.09224](https://arxiv.org/abs/2204.09224) | ContentVec (Speech Encoder)| ContentVec: An Improved Self-Supervised Speech Representation by Disentangling Speakers | [auspicious3000/contentvec](https://github.com/auspicious3000/contentvec) |
-|[2212.04356](https://arxiv.org/abs/2212.04356) | Whisper (Speech Encoder) | Robust Speech Recognition via Large-Scale Weak Supervision | [openai/whisper](https://github.com/openai/whisper) |
-|[2110.13900](https://arxiv.org/abs/2110.13900) | WavLM (Speech Encoder) | WavLM: Large-Scale Self-Supervised Pre-Training for Full Stack Speech Processing | [microsoft/unilm/wavlm](https://github.com/microsoft/unilm/tree/master/wavlm) |
-|[2305.17651](https://arxiv.org/abs/2305.17651) | DPHubert (Speech Encoder) | DPHuBERT: Joint Distillation and Pruning of Self-Supervised Speech Models | [pyf98/DPHuBERT](https://github.com/pyf98/DPHuBERT) |
-|[DOI:10.21437/Interspeech.2017-68](http://dx.doi.org/10.21437/Interspeech.2017-68) | Harvest (F0 Predictor) | Harvest: A high-performance fundamental frequency estimator from speech signals | [mmorise/World/harvest](https://github.com/mmorise/World/blob/master/src/harvest.cpp) |
-|[aes35-000039](https://www.aes.org/e-lib/online/browse.cfm?elib=15165) | Dio (F0 Predictor) | Fast and reliable F0 estimation method based on the period extraction of vocal fold vibration of singing voice and speech | [mmorise/World/dio](https://github.com/mmorise/World/blob/master/src/dio.cpp) |
-|[8461329](https://ieeexplore.ieee.org/document/8461329) | Crepe (F0 Predictor) | Crepe: A Convolutional Representation for Pitch Estimation | [maxrmorrison/torchcrepe](https://github.com/maxrmorrison/torchcrepe) |
-|[DOI:10.1016/j.wocn.2018.07.001](https://doi.org/10.1016/j.wocn.2018.07.001) | Parselmouth (F0 Predictor) | Introducing Parselmouth: A Python interface to Praat | [YannickJadoul/Parselmouth](https://github.com/YannickJadoul/Parselmouth) |
-|[2010.05646](https://arxiv.org/abs/2010.05646) | HIFIGAN (Vocoder) | HiFi-GAN: Generative Adversarial Networks for Efficient and High Fidelity Speech Synthesis | [jik876/hifi-gan](https://github.com/jik876/hifi-gan) |
-|[1810.11946](https://arxiv.org/abs/1810.11946.pdf) | NSF (Vocoder) | Neural source-filter-based waveform model for statistical parametric speech synthesis | [openvpi/DiffSinger/modules/nsf_hifigan](https://github.com/openvpi/DiffSinger/tree/refactor/modules/nsf_hifigan)
-|[2006.08195](https://arxiv.org/abs/2006.08195) | Snake (Vocoder) | Neural Networks Fail to Learn Periodic Functions and How to Fix It | [EdwardDixon/snake](https://github.com/EdwardDixon/snake)
-|[2105.02446v3](https://arxiv.org/abs/2105.02446v3) | Shallow Diffusion (PostProcessing)| DiffSinger: Singing Voice Synthesis via Shallow Diffusion Mechanism | [CNChTu/Diffusion-SVC](https://github.com/CNChTu/Diffusion-SVC) |
-|[K-means](https://citeseerx.ist.psu.edu/viewdoc/download;jsessionid=01D65490BADCC216F350D06F84D721AD?doi=10.1.1.308.8619&rep=rep1&type=pdf) | Feature K-means Clustering (PreProcessing)| Some methods for classification and analysis of multivariate observations | This repo |
-| | Feature TopK Retrieval (PreProcessing)| Retrieval based Voice Conversion | [RVC-Project/Retrieval-based-Voice-Conversion-WebUI](https://github.com/RVC-Project/Retrieval-based-Voice-Conversion-WebUI) |
-
-
-## ☀️ Previous contributors
-
-For some reason the author deleted the original repository. Because of the negligence of the organization members, the contributor list was cleared because all files were directly reuploaded to this repository at the beginning of the reconstruction of this repository. Now add a previous contributor list to README.md.
-
-*Some members have not listed according to their personal wishes.*
-
-<table>
-  <tr>
-    <td align="center"><a href="https://github.com/MistEO"><img src="https://avatars.githubusercontent.com/u/18511905?v=4" width="100px;" alt=""/><br /><sub><b>MistEO</b></sub></a><br /></td>
-    <td align="center"><a href="https://github.com/XiaoMiku01"><img src="https://avatars.githubusercontent.com/u/54094119?v=4" width="100px;" alt=""/><br /><sub><b>XiaoMiku01</b></sub></a><br /></td>
-    <td align="center"><a href="https://github.com/ForsakenRei"><img src="https://avatars.githubusercontent.com/u/23041178?v=4" width="100px;" alt=""/><br /><sub><b>しぐれ</b></sub></a><br /></td>
-    <td align="center"><a href="https://github.com/TomoGaSukunai"><img src="https://avatars.githubusercontent.com/u/25863522?v=4" width="100px;" alt=""/><br /><sub><b>TomoGaSukunai</b></sub></a><br /></td>
-    <td align="center"><a href="https://github.com/Plachtaa"><img src="https://avatars.githubusercontent.com/u/112609742?v=4" width="100px;" alt=""/><br /><sub><b>Plachtaa</b></sub></a><br /></td>
-    <td align="center"><a href="https://github.com/zdxiaoda"><img src="https://avatars.githubusercontent.com/u/45501959?v=4" width="100px;" alt=""/><br /><sub><b>zd小达</b></sub></a><br /></td>
-    <td align="center"><a href="https://github.com/Archivoice"><img src="https://avatars.githubusercontent.com/u/107520869?v=4" width="100px;" alt=""/><br /><sub><b>凍聲響世</b></sub></a><br /></td>
-  </tr>
-</table>
-
-## 📚 Some legal provisions for reference
-
-#### Any country, region, organization, or individual using this project must comply with the following laws.
-
-#### 《民法典》
-
-##### 第一千零一十九条 
-
-任何组织或者个人不得以丑化、污损，或者利用信息技术手段伪造等方式侵害他人的肖像权。未经肖像权人同意，不得制作、使用、公开肖像权人的肖像，但是法律另有规定的除外。未经肖像权人同意，肖像作品权利人不得以发表、复制、发行、出租、展览等方式使用或者公开肖像权人的肖像。对自然人声音的保护，参照适用肖像权保护的有关规定。
-
-#####  第一千零二十四条 
-
-【名誉权】民事主体享有名誉权。任何组织或者个人不得以侮辱、诽谤等方式侵害他人的名誉权。  
-
-#####  第一千零二十七条
-
-【作品侵害名誉权】行为人发表的文学、艺术作品以真人真事或者特定人为描述对象，含有侮辱、诽谤内容，侵害他人名誉权的，受害人有权依法请求该行为人承担民事责任。行为人发表的文学、艺术作品不以特定人为描述对象，仅其中的情节与该特定人的情况相似的，不承担民事责任。  
-
-#### 《[中华人民共和国宪法](http://www.gov.cn/guoqing/2018-03/22/content_5276318.htm)》
-
-#### 《[中华人民共和国刑法](http://gongbao.court.gov.cn/Details/f8e30d0689b23f57bfc782d21035c3.html?sw=%E4%B8%AD%E5%8D%8E%E4%BA%BA%E6%B0%91%E5%85%B1%E5%92%8C%E5%9B%BD%E5%88%91%E6%B3%95)》
-
-#### 《[中华人民共和国民法典](http://gongbao.court.gov.cn/Details/51eb6750b8361f79be8f90d09bc202.html)》
-
-#### 《[中华人民共和国合同法](http://www.npc.gov.cn/zgrdw/npc/lfzt/rlyw/2016-07/01/content_1992739.htm)》
-
-## 💪 Thanks to all contributors for their efforts
-<a href="https://github.com/svc-develop-team/so-vits-svc/graphs/contributors" target="_blank">
-  <img src="https://contrib.rocks/image?repo=svc-develop-team/so-vits-svc" />
-</a>
+# SoftVC VITS Singing Voice Conversion
+
+[**English**](./README.md) | [**中文简体**](./README_zh_CN.md)
+
+#### ✨ A studio that contains visible f0 editor, speaker mix timeline editor and other features (Where the Onnx models are used) : [MoeVoiceStudio](https://github.com/NaruseMioShirakana/MoeVoiceStudio)
+
+#### ✨ A fork with a greatly improved user interface: [34j/so-vits-svc-fork](https://github.com/34j/so-vits-svc-fork)
+
+#### ✨ A client supports real-time conversion: [w-okada/voice-changer](https://github.com/w-okada/voice-changer)
+
+**This project differs fundamentally from VITS, as it focuses on Singing Voice Conversion (SVC) rather than Text-to-Speech (TTS). In this project, TTS functionality is not supported, and VITS is incapable of performing SVC tasks. It's important to note that the models used in these two projects are not interchangeable or universally applicable.**
+
+## Announcement
+
+The purpose of this project was to enable developers to have their beloved anime characters perform singing tasks. The developers' intention was to focus solely on fictional characters and avoid any involvement of real individuals, anything related to real individuals deviates from the developer's original intention.
+
+## Disclaimer
+
+This project is an open-source, offline endeavor, and all members of SvcDevelopTeam, as well as other developers and maintainers involved (hereinafter referred to as contributors), have no control over the project. The contributors have never provided any form of assistance to any organization or individual, including but not limited to dataset extraction, dataset processing, computing support, training support, inference, and so on. The contributors do not and cannot be aware of the purposes for which users utilize the project. Therefore, any AI models and synthesized audio produced through the training of this project are unrelated to the contributors. Any issues or consequences arising from their use are the sole responsibility of the user.
+
+This project is run completely offline and does not collect any user information or gather user input data. Therefore, contributors to this project are not aware of all user input and models and therefore are not responsible for any user input.
+
+This project serves as a framework only and does not possess speech synthesis functionality by itself. All functionalities require users to train the models independently. Furthermore, this project does not come bundled with any models, and any secondary distributed projects are independent of the contributors of this project.
+
+## 📏 Terms of Use
+
+# Warning: Please ensure that you address any authorization issues related to the dataset on your own. You bear full responsibility for any problems arising from the usage of non-authorized datasets for training, as well as any resulting consequences. The repository and its maintainer, svc develop team, disclaim any association with or liability for the consequences. 
+
+1. This project is exclusively established for academic purposes, aiming to facilitate communication and learning. It is not intended for deployment in production environments.
+2. In case you publish videos based on So-VITS on video or audio platforms, it is mandatory to clearly state in the description that they are using voice conversion technologies. Additionally, you must specify the source of the input voice or audio, such as videos or audios from other creators, with a clear mention of the original video or music links. If you employ your own voice or voices synthesized from other commercial vocal synthesis software as the input source for conversion, it is crucial to provide an explanation in the description as well.
+3. You assume complete responsibility for any copyright or infringement issues that may arise from the input source. When utilizing other commercial vocal synthesis software as the input source, it is crucial to ensure compliance with the software's terms of use. Please note that many vocal synthesis engines explicitly state in their terms of use that they cannot be used for input source conversion.
+4. Engaging in illegal activities, as well as religious and political activities, is strictly prohibited when using this project. The project developers vehemently oppose the aforementioned activities. If you disagree with this provision, the usage of the project is prohibited.
+5. Your continued use of this project signifies agreement with the relevant provisions outlined in the repository's README. The README serves as a persuasive document and is not accountable for any subsequent issues that may arise.
+6. If you intend to employ this project for any other purposes, kindly contact and inform the maintainers of this repository in advance.
+
+## 📝 Model Introduction
+
+The singing voice conversion model uses SoftVC content encoder to extract speech features from the source audio. These feature vectors are directly fed into VITS without the need for conversion to a text-based intermediate representation. As a result, the pitch and intonations of the original audio are preserved. Furthermore, the vocoder has been replaced with [NSF HiFiGAN](https://github.com/openvpi/DiffSinger/tree/refactor/modules/nsf_hifigan) to solve the problem of sound interruption.
+
+### 🆕 4.1-Stable Version Update Content
+
+- Feature input is changed to the 12th Layer of [Content Vec](https://github.com/auspicious3000/contentvec) Transformer output, And compatible with 4.0 branches.
+- Update the shallow diffusion, you can use the shallow diffusion model to improve the sound quality.
+- Added Whisper-PPG encoder support
+- Added static/dynamic sound fusion
+- Added loudness embedding
+- Added feature Retrieve from [RVC](https://github.com/RVC-Project/Retrieval-based-Voice-Conversion-WebUI)
+  
+### 🆕 Questions about compatibility with the 4.0 model
+
+- To support the 4.0 model and incorporate the speech encoder, you can make modifications to the `config.json` file. Add the `speech_encoder` field to the "model" section as shown below:
+
+```
+  "model": {
+    .........
+    "ssl_dim": 256,
+    "n_speakers": 200,
+    "speech_encoder":"vec256l9"
+  }
+```
+
+### 🆕 Shallow diffusion
+![Diagram](shadowdiffusion.png)
+
+## 💬 Python Version
+
+Based on our testing, we have determined that the project runs stable on `Python 3.8.9`.
+
+## 📥 Pre-trained Model Files
+
+#### **Required**
+
+**You need to select one encoder from the list below**
+
+##### **1. If using contentvec as speech encoder(recommended)**
+
+`vec768l12` and `vec256l9` require the encoder
+
+- ContentVec: [checkpoint_best_legacy_500.pt](https://ibm.box.com/s/z1wgl1stco8ffooyatzdwsqn2psd9lrr)
+  - Place it under the `pretrain` directory
+
+Or download the following ContentVec, which is only 199MB in size but has the same effect:
+- ContentVec: [hubert_base.pt](https://huggingface.co/lj1995/VoiceConversionWebUI/resolve/main/hubert_base.pt)
+  - Change the file name to `checkpoint_best_legacy_500.pt` and place it in the `pretrain` directory
+
+```shell
+# contentvec
+wget -P pretrain/ http://obs.cstcloud.cn/share/obs/sankagenkeshi/checkpoint_best_legacy_500.pt
+# Alternatively, you can manually download and place it in the hubert directory
+```
+
+##### **2. If hubertsoft is used as the speech encoder**
+- soft vc hubert: [hubert-soft-0d54a1f4.pt](https://github.com/bshall/hubert/releases/download/v0.1/hubert-soft-0d54a1f4.pt)
+  - Place it under the `pretrain` directory
+
+##### **3. If whisper-ppg as the encoder**
+- download model at [medium.pt](https://openaipublic.azureedge.net/main/whisper/models/345ae4da62f9b3d59415adc60127b97c714f32e89e936602e85993674d08dcb1/medium.pt), the model fits `whisper-ppg`
+- or download model at [large-v2.pt](https://openaipublic.azureedge.net/main/whisper/models/81f7c96c852ee8fc832187b0132e569d6c3065a3252ed18e56effd0b6a73e524/large-v2.pt), the model fits `whisper-ppg-large`
+  - Place it under the `pretrain` director
+  
+##### **4. If cnhubertlarge as the encoder**
+- download model at [chinese-hubert-large-fairseq-ckpt.pt](https://huggingface.co/TencentGameMate/chinese-hubert-large/resolve/main/chinese-hubert-large-fairseq-ckpt.pt)
+  - Place it under the `pretrain` director
+
+##### **5. If dphubert as the encoder**
+- download model at [DPHuBERT-sp0.75.pth](https://huggingface.co/pyf98/DPHuBERT/resolve/main/DPHuBERT-sp0.75.pth)
+  - Place it under the `pretrain` director
+
+##### **6. If WavLM is used as the encoder**
+- download model at  [WavLM-Base+.pt](https://valle.blob.core.windows.net/share/wavlm/WavLM-Base+.pt?sv=2020-08-04&st=2023-03-01T07%3A51%3A05Z&se=2033-03-02T07%3A51%3A00Z&sr=c&sp=rl&sig=QJXmSJG9DbMKf48UDIU1MfzIro8HQOf3sqlNXiflY1I%3D), the model fits `wavlmbase+`
+  - Place it under the `pretrain` director
+
+##### **7. If OnnxHubert/ContentVec as the encoder**
+- download model at [MoeSS-SUBModel](https://huggingface.co/NaruseMioShirakana/MoeSS-SUBModel/tree/main)
+  - Place it under the `pretrain` directory
+
+#### **List of Encoders**
+- "vec768l12"
+- "vec256l9"
+- "vec256l9-onnx"
+- "vec256l12-onnx"
+- "vec768l9-onnx"
+- "vec768l12-onnx"
+- "hubertsoft-onnx"
+- "hubertsoft"
+- "whisper-ppg"
+- "cnhubertlarge"
+- "dphubert"
+- "whisper-ppg-large"
+- "wavlmbase+"
+
+#### **Optional(Strongly recommend)**
+
+- Pre-trained model files: `G_0.pth` `D_0.pth`
+  - Place them under the `logs/44k` directory
+
+- Diffusion model pretraining base model file: `model_0.pt`
+  - Put it in the `logs/44k/diffusion` directory
+
+Get Sovits Pre-trained model from svc-develop-team(TBD) or anywhere else.
+
+Diffusion model references [Diffusion-SVC](https://github.com/CNChTu/Diffusion-SVC) diffusion model. The pre-trained diffusion model is universal with the DDSP-SVC's. You can go to [Diffusion-SVC](https://github.com/CNChTu/Diffusion-SVC)'s repo to get the pre-trained diffusion model.
+
+While the pretrained model typically does not pose copyright concerns, it is essential to remain vigilant. It is advisable to consult with the author beforehand or carefully review the description to ascertain the permissible usage of the model. This helps ensure compliance with any specified guidelines or restrictions regarding its utilization.
+
+#### **Optional(Select as Required)**
+
+If you are using the `NSF-HIFIGAN enhancer` or `shallow diffusion`, you will need to download the pre-trained NSF-HIFIGAN model.
+
+- Pre-trained NSF-HIFIGAN Vocoder: [nsf_hifigan_20221211.zip](https://github.com/openvpi/vocoders/releases/download/nsf-hifigan-v1/nsf_hifigan_20221211.zip)
+  - Unzip and place the four files under the `pretrain/nsf_hifigan` directory
+
+```shell
+# nsf_hifigan
+wget -P pretrain/ https://github.com/openvpi/vocoders/releases/download/nsf-hifigan-v1/nsf_hifigan_20221211.zip
+\unzip -od pretrain/nsf_hifigan pretrain/nsf_hifigan_20221211.zip
+# Alternatively, you can manually download and place it in the pretrain/nsf_hifigan directory
+# URL: https://github.com/openvpi/vocoders/releases/tag/nsf-hifigan-v1
+```
+
+## 📊 Dataset Preparation
+
+Simply place the dataset in the `dataset_raw` directory with the following file structure:
+
+```
+dataset_raw
+├───speaker0
+│   ├───xxx1-xxx1.wav
+│   ├───...
+│   └───Lxx-0xx8.wav
+└───speaker1
+    ├───xx2-0xxx2.wav
+    ├───...
+    └───xxx7-xxx007.wav
+```
+
+You can customize the speaker's name as showed below:
+
+```
+dataset_raw
+└───suijiSUI
+    ├───1.wav
+    ├───...
+    └───25788785-20221210-200143-856_01_(Vocals)_0_0.wav
+```
+
+## 🛠️ Preprocessing
+
+### 0. Slice audio
+
+To avoid potential memory errors during training or preprocessing, it is recommended to limit the duration of the audio clips. Slicing the audio to a duration between `5s - 15s`, with a slightly longer duration being acceptable, is a good practice. However, excessively long clips may lead to issues such as `torch.cuda.OutOfMemoryError`.
+
+To facilitate the slicing process, you can use [audio-slicer-GUI](https://github.com/flutydeer/audio-slicer) or [audio-slicer-CLI](https://github.com/openvpi/audio-slicer)
+
+In general, only the `Minimum Interval` needs to be adjusted. For spoken audio, the default value usually suffices, while for singing audio, it can be adjusted to around `100` or even `50`, depending on the specific requirements.
+
+After slicing, it is recommended to remove any audio clips that are excessively long or too short.
+
+**If you are using whisper-ppg encoder for training, the audio clips must shorter than 30s.**
+
+### 1. Resample to 44100Hz and mono
+
+```shell
+python resample.py
+```
+
+#### Attention
+
+Although this project has the script resample.py for resampling, to mono and loudness matching, the default loudness matching is to match to 0db. This may cause damage to the sound quality. While python's loudness matching package pyloudnorm is unable to limit the level, this results in a burst. Therefore, it is suggested to consider using professional sound processing software such as `adobe audition` for loudness matching processing. If you have already used other software for loudness matching, run the command with the argument `--skip_loudnorm`:
+
+```shell
+python resample.py --skip_loudnorm
+```
+
+### 2. Automatically split the dataset into training and validation sets, and generate configuration files.
+
+```shell
+python preprocess_flist_config.py --speech_encoder vec768l12
+```
+
+speech_encoder has the following options
+
+```
+vec768l12
+vec256l9
+hubertsoft
+whisper-ppg
+cnhubertlarge
+dphubert
+whisper-ppg-large
+wavlmbase+
+```
+
+If the speech_encoder argument is omitted, the default value is `vec768l12`
+
+**Use loudness embedding**
+
+Add `--vol_aug` if you want to enable loudness embedding:
+
+```shell
+python preprocess_flist_config.py --speech_encoder vec768l12 --vol_aug
+```
+
+After enabling loudness embedding, the trained model will match the loudness of the input source; otherwise, it will match the loudness of the training set.
+
+#### You can modify some parameters in the generated config.json and diffusion.yaml
+
+* `keep_ckpts`: Keep the the the number of previous models during training. Set to `0` to keep them all. Default is `3`.
+
+* `all_in_mem`: Load all dataset to RAM. It can be enabled when the disk IO of some platforms is too low and the system memory is **much larger** than your dataset.
+  
+* `batch_size`: The amount of data loaded to the GPU for a single training session can be adjusted to a size lower than the GPU memory capacity.
+
+* `vocoder_name`: Select a vocoder. The default is `nsf-hifigan`.
+
+##### diffusion.yaml
+
+* `cache_all_data`: Load all dataset to RAM. It can be enabled when the disk IO of some platforms is too low and the system memory is **much larger** than your dataset.
+
+* `duration`: The duration of the audio slicing during training, can be adjusted according to the size of the video memory, **Note: this value must be less than the minimum time of the audio in the training set!**
+
+* `batch_size`: The amount of data loaded to the GPU for a single training session can be adjusted to a size lower than the video memory capacity.
+
+* `timesteps`: The total number of steps in the diffusion model, which defaults to 1000.
+
+* `k_step_max`: Training can only train `k_step_max` step diffusion to save training time, note that the value must be less than `timesteps`, 0 is to train the entire diffusion model, **Note: if you do not train the entire diffusion model will not be able to use only_diffusion!**
+
+##### **List of Vocoders**
+
+```
+nsf-hifigan
+nsf-snake-hifigan
+```
+
+### 3. Generate hubert and f0
+
+```shell
+python preprocess_hubert_f0.py --f0_predictor dio
+```
+
+f0_predictor has four options
+
+```
+crepe
+dio
+pm
+harvest
+```
+
+If the training set is too noisy, use `crepe` to handle f0
+
+If the f0_predictor parameter is omitted, the default value is `dio`
+
+If you want shallow diffusion (optional), you need to add the `--use_diff` parameter, for example:
+
+```shell
+python preprocess_hubert_f0.py --f0_predictor dio --use_diff
+```
+
+After completing the above steps, the dataset directory will contain the preprocessed data, and the dataset_raw folder can be deleted.
+
+## 🏋️‍♀️ Training
+
+### Sovits Model
+
+```shell
+python train.py -c configs/config.json -m 44k
+```
+
+### Diffusion Model (optional)
+
+If the shallow diffusion function is needed, the diffusion model needs to be trained. The diffusion model training method is as follows:
+
+```shell
+python train_diff.py -c configs/diffusion.yaml
+```
+
+During training, the model files will be saved to `logs/44k`, and the diffusion model will be saved to `logs/44k/diffusion`
+
+## 🤖 Inference
+
+Use [inference_main.py](https://github.com/svc-develop-team/so-vits-svc/blob/4.0/inference_main.py)
+
+```shell
+# Example
+python inference_main.py -m "logs/44k/G_30400.pth" -c "configs/config.json" -n "君の知らない物語-src.wav" -t 0 -s "nen"
+```
+
+Required parameters:
+- `-m` | `--model_path`: path to the model.
+- `-c` | `--config_path`: path to the configuration file.
+- `-n` | `--clean_names`: a list of wav file names located in the `raw` folder.
+- `-t` | `--trans`: pitch shift, supports positive and negative (semitone) values.
+- `-s` | `--spk_list`: Selected speaker ID for conversion.
+- `-cl` | `--clip`: Forced audio clipping, set to 0 to disable(default), setting it to a non-zero value (duration in seconds) to enable.
+
+Optional parameters: see the next section
+- `-lg` | `--linear_gradient`: The cross fade length of two audio slices in seconds. If there is a discontinuous voice after forced slicing, you can adjust this value. Otherwise, it is recommended to use the default value of 0.
+- `-f0p` | `--f0_predictor`: Select a F0 predictor, options are `crepe`, `pm`, `dio`, `harvest`, default value is `pm`(note: f0 mean pooling will be enable when using `crepe`)
+- `-a` | `--auto_predict_f0`: automatic pitch prediction, do not enable this when converting singing voices as it can cause serious pitch issues.
+- `-cm` | `--cluster_model_path`: Cluster model or feature retrieval index path, if there is no training cluster or feature retrieval, fill in at will.
+- `-cr` | `--cluster_infer_ratio`: The proportion of clustering scheme or feature retrieval ranges from 0 to 1. If there is no training clustering model or feature retrieval, the default is 0.
+- `-eh` | `--enhance`: Whether to use NSF_HIFIGAN enhancer, this option has certain effect on sound quality enhancement for some models with few training sets, but has negative effect on well-trained models, so it is disabled by default.
+- `-shd` | `--shallow_diffusion`: Whether to use shallow diffusion, which can solve some electrical sound problems after use. This option is disabled by default. When this option is enabled, NSF_HIFIGAN enhancer will be disabled
+- `-usm` | `--use_spk_mix`: whether to use dynamic voice fusion
+- `-lea` | `--loudness_envelope_adjustment`：The adjustment of the input source's loudness envelope in relation to the fusion ratio of the output loudness envelope. The closer to 1, the more the output loudness envelope is used
+- `-fr` | `--feature_retrieval`：Whether to use feature retrieval If clustering model is used, it will be disabled, and `cm` and `cr` parameters will become the index path and mixing ratio of feature retrieval
+  
+Shallow diffusion settings:
+- `-dm` | `--diffusion_model_path`: Diffusion model path
+- `-dc` | `--diffusion_config_path`: Diffusion config file path
+- `-ks` | `--k_step`: The larger the number of k_steps, the closer it is to the result of the diffusion model. The default is 100
+- `-od` | `--only_diffusion`: Whether to use Only diffusion mode, which does not load the sovits model to only use diffusion model inference
+- `-se` | `--second_encoding`：which involves applying an additional encoding to the original audio before shallow diffusion. This option can yield varying results - sometimes positive and sometimes negative.
+
+### Attention
+
+If inferencing using `whisper-ppg` speech encoder, you need to set `--clip` to 25 and `-lg` to 1. Otherwise it will fail to infer properly.
+
+## 🤔 Optional Settings
+
+If you are satisfied with the results of the previous section or if you find the following section unclear, you can skip it without any impact on the model's usage. These optional settings mentioned have a relatively minor effect, and while they might have some impact on specific dataset, in most cases, the difference may not be noticeable.
+
+### Automatic f0 prediction
+
+During the training of the 4.0 model, an f0 predictor is also trained, which enables automatic pitch prediction during voice conversion. However, if the results are not satisfactory, manual pitch prediction can be used instead. Please note that when converting singing voices, it is advised not to enable this feature as it may cause significant pitch shifting.
+
+- Set `auto_predict_f0` to `true` in `inference_main.py`.
+
+### Cluster-based timbre leakage control
+
+Introduction: The clustering scheme implemented in this model aims to reduce timbre leakage and enhance the similarity of the trained model to the target's timbre, although the effect may not be very pronounced. However, relying solely on clustering can reduce the model's clarity and make it sound less distinct. Therefore, a fusion method is adopted in this model to control the balance between the clustering and non-clustering approaches. This allows manual adjustment of the trade-off between "sounding like the target's timbre" and "have clear enunciation" to find an optimal balance.
+
+No changes are required in the existing steps. Simply train an additional clustering model, which incurs relatively low training costs.
+
+- Training process:
+  - Train on a machine with good CPU performance. According to extant experience, it takes about 4 minutes to train each speaker on a Tencent Cloud machine with 6-core CPU.
+  - Execute `python cluster/train_cluster.py`. The output model will be saved in `logs/44k/kmeans_10000.pt`.
+  - The clustering model can currently be trained using the gpu by executing `python cluster/train_cluster.py --gpu`
+- Inference process:
+  - Specify `cluster_model_path` in `inference_main.py`.
+  - Specify `cluster_infer_ratio` in `inference_main.py`, where `0` means not using clustering at all, `1` means only using clustering, and usually `0.5` is sufficient.
+
+### Feature retrieval
+
+Introduction: As with the clustering scheme, the timbre leakage can be reduced, the enunciation is slightly better than clustering, but it will reduce the inference speed. By employing the fusion method, it becomes possible to linearly control the balance between feature retrieval and non-feature retrieval, allowing for fine-tuning of the desired proportion.
+
+- Training process: 
+  First, it needs to be executed after generating hubert and f0: 
+
+```shell
+python train_index.py -c configs/config.json
+```
+
+The output of the model will be in `logs/44k/feature_and_index.pkl`
+
+- Inference process: 
+  - The `--feature_retrieval` needs to be formulated first, and the clustering mode automatically switches to the feature retrieval mode.
+  - Specify `cluster_model_path` in `inference_main.py`.
+  - Specify `cluster_infer_ratio` in `inference_main.py`, where `0` means not using feature retrieval at all, `1` means only using feature retrieval, and usually `0.5` is sufficient.
+
+### [![Open in Colab](https://colab.research.google.com/assets/colab-badge.svg)](https://colab.research.google.com/github/svc-develop-team/so-vits-svc/blob/4.1-Stable/sovits4_for_colab.ipynb) [sovits4_for_colab.ipynb](https://colab.research.google.com/github/svc-develop-team/so-vits-svc/blob/4.1-Stable/sovits4_for_colab.ipynb)
+
+## 🗜️ Model compression
+
+The generated model contains data that is needed for further training. If you confirm that the model is final and not be used in further training, it is safe to remove these data to get smaller file size (about 1/3).
+
+```shell
+# Example
+python compress_model.py -c="configs/config.json" -i="logs/44k/G_30400.pth" -o="logs/44k/release.pth"
+```
+
+## 👨‍🔧 Timbre mixing
+
+### Stable Timbre mixing
+
+**Refer to `webui.py` file for stable Timbre mixing of the gadget/lab feature.**
+
+Introduction: This function can combine multiple models into one model (convex combination or linear combination of multiple model parameters) to create mixed voice that do not exist in reality
+
+**Note:**
+1. This function only supports single-speaker models
+2. If you intend to use a multi-speaker model regardless, it is crucial to ensure that the number of speakers in each model is the same. This ensures that voices with the same SpeakerID can be properly mixed.
+3. Ensure that the `model` fields in config.json of all models to be mixed are the same
+4. The mixed model can use any config.json file from the models being synthesized. However, the clustering model will not be functional after mixed.
+5. When batch uploading models, it is best to put the models into a folder and upload them together after selecting them
+6. It is suggested to adjust the mixing ratio between 0 and 100, or to other numbers, but unknown effects will occur in the linear combination mode
+7. After mixing, the file named output.pth will be saved in the root directory of the project
+8. Convex combination mode will perform Softmax to add the mix ratio to 1, while linear combination mode will not
+
+### Dynamic timbre mixing
+
+**Refer to the `spkmix.py` file for an introduction to dynamic timbre mixing**
+
+Character mix track writing rules:
+
+Role ID: \[\[Start time 1, end time 1, start value 1, start value 1], [Start time 2, end time 2, start value 2]]
+
+The start time must be the same as the end time of the previous one. The first start time must be 0, and the last end time must be 1 (time ranges from 0 to 1).
+
+All roles must be filled in. For unused roles, fill \[\[0., 1., 0., 0.]]
+
+The fusion value can be filled in arbitrarily, and the linear change from the start value to the end value within the specified period of time. The 
+
+internal linear combination will be automatically guaranteed to be 1 (convex combination condition), so it can be used safely
+
+Use the `--use_spk_mix` parameter when reasoning to enable dynamic timbre mixing
+
+## 📤 Exporting to Onnx
+
+Use [onnx_export.py](https://github.com/svc-develop-team/so-vits-svc/blob/4.0/onnx_export.py)
+
+- Create a folder named `checkpoints` and open it
+- Create a folder in the `checkpoints` folder as your project folder, naming it after your project, for example `aziplayer`
+- Rename your model as `model.pth`, the configuration file as `config.json`, and place them in the `aziplayer` folder you just created
+- Modify `"NyaruTaffy"` in `path = "NyaruTaffy"` in [onnx_export.py](https://github.com/svc-develop-team/so-vits-svc/blob/4.0/onnx_export.py) to your project name, `path = "aziplayer"`（onnx_export_speaker_mix makes you can mix speaker's voice）
+- Run [onnx_export.py](https://github.com/svc-develop-team/so-vits-svc/blob/4.0/onnx_export.py)
+- Wait for it to finish running. A `model.onnx` will be generated in your project folder, which is the exported model.
+
+Note: For Hubert Onnx models, please use the models provided by MoeSS. Currently, they cannot be exported on their own (Hubert in fairseq has many unsupported operators and things involving constants that can cause errors or result in problems with the input/output shape and results when exported.)
+
+
+## 📎 Reference
+
+| URL | Designation | Title | Implementation Source |
+| --- | ----------- | ----- | --------------------- |
+|[2106.06103](https://arxiv.org/abs/2106.06103) | VITS (Synthesizer)| Conditional Variational Autoencoder with Adversarial Learning for End-to-End Text-to-Speech | [jaywalnut310/vits](https://github.com/jaywalnut310/vits) |
+|[2111.02392](https://arxiv.org/abs/2111.02392) | SoftVC (Speech Encoder)| A Comparison of Discrete and Soft Speech Units for Improved Voice Conversion | [bshall/hubert](https://github.com/bshall/hubert) |
+|[2204.09224](https://arxiv.org/abs/2204.09224) | ContentVec (Speech Encoder)| ContentVec: An Improved Self-Supervised Speech Representation by Disentangling Speakers | [auspicious3000/contentvec](https://github.com/auspicious3000/contentvec) |
+|[2212.04356](https://arxiv.org/abs/2212.04356) | Whisper (Speech Encoder) | Robust Speech Recognition via Large-Scale Weak Supervision | [openai/whisper](https://github.com/openai/whisper) |
+|[2110.13900](https://arxiv.org/abs/2110.13900) | WavLM (Speech Encoder) | WavLM: Large-Scale Self-Supervised Pre-Training for Full Stack Speech Processing | [microsoft/unilm/wavlm](https://github.com/microsoft/unilm/tree/master/wavlm) |
+|[2305.17651](https://arxiv.org/abs/2305.17651) | DPHubert (Speech Encoder) | DPHuBERT: Joint Distillation and Pruning of Self-Supervised Speech Models | [pyf98/DPHuBERT](https://github.com/pyf98/DPHuBERT) |
+|[DOI:10.21437/Interspeech.2017-68](http://dx.doi.org/10.21437/Interspeech.2017-68) | Harvest (F0 Predictor) | Harvest: A high-performance fundamental frequency estimator from speech signals | [mmorise/World/harvest](https://github.com/mmorise/World/blob/master/src/harvest.cpp) |
+|[aes35-000039](https://www.aes.org/e-lib/online/browse.cfm?elib=15165) | Dio (F0 Predictor) | Fast and reliable F0 estimation method based on the period extraction of vocal fold vibration of singing voice and speech | [mmorise/World/dio](https://github.com/mmorise/World/blob/master/src/dio.cpp) |
+|[8461329](https://ieeexplore.ieee.org/document/8461329) | Crepe (F0 Predictor) | Crepe: A Convolutional Representation for Pitch Estimation | [maxrmorrison/torchcrepe](https://github.com/maxrmorrison/torchcrepe) |
+|[DOI:10.1016/j.wocn.2018.07.001](https://doi.org/10.1016/j.wocn.2018.07.001) | Parselmouth (F0 Predictor) | Introducing Parselmouth: A Python interface to Praat | [YannickJadoul/Parselmouth](https://github.com/YannickJadoul/Parselmouth) |
+|[2010.05646](https://arxiv.org/abs/2010.05646) | HIFIGAN (Vocoder) | HiFi-GAN: Generative Adversarial Networks for Efficient and High Fidelity Speech Synthesis | [jik876/hifi-gan](https://github.com/jik876/hifi-gan) |
+|[1810.11946](https://arxiv.org/abs/1810.11946.pdf) | NSF (Vocoder) | Neural source-filter-based waveform model for statistical parametric speech synthesis | [openvpi/DiffSinger/modules/nsf_hifigan](https://github.com/openvpi/DiffSinger/tree/refactor/modules/nsf_hifigan)
+|[2006.08195](https://arxiv.org/abs/2006.08195) | Snake (Vocoder) | Neural Networks Fail to Learn Periodic Functions and How to Fix It | [EdwardDixon/snake](https://github.com/EdwardDixon/snake)
+|[2105.02446v3](https://arxiv.org/abs/2105.02446v3) | Shallow Diffusion (PostProcessing)| DiffSinger: Singing Voice Synthesis via Shallow Diffusion Mechanism | [CNChTu/Diffusion-SVC](https://github.com/CNChTu/Diffusion-SVC) |
+|[K-means](https://citeseerx.ist.psu.edu/viewdoc/download;jsessionid=01D65490BADCC216F350D06F84D721AD?doi=10.1.1.308.8619&rep=rep1&type=pdf) | Feature K-means Clustering (PreProcessing)| Some methods for classification and analysis of multivariate observations | This repo |
+| | Feature TopK Retrieval (PreProcessing)| Retrieval based Voice Conversion | [RVC-Project/Retrieval-based-Voice-Conversion-WebUI](https://github.com/RVC-Project/Retrieval-based-Voice-Conversion-WebUI) |
+
+
+## ☀️ Previous contributors
+
+For some reason the author deleted the original repository. Because of the negligence of the organization members, the contributor list was cleared because all files were directly reuploaded to this repository at the beginning of the reconstruction of this repository. Now add a previous contributor list to README.md.
+
+*Some members have not listed according to their personal wishes.*
+
+<table>
+  <tr>
+    <td align="center"><a href="https://github.com/MistEO"><img src="https://avatars.githubusercontent.com/u/18511905?v=4" width="100px;" alt=""/><br /><sub><b>MistEO</b></sub></a><br /></td>
+    <td align="center"><a href="https://github.com/XiaoMiku01"><img src="https://avatars.githubusercontent.com/u/54094119?v=4" width="100px;" alt=""/><br /><sub><b>XiaoMiku01</b></sub></a><br /></td>
+    <td align="center"><a href="https://github.com/ForsakenRei"><img src="https://avatars.githubusercontent.com/u/23041178?v=4" width="100px;" alt=""/><br /><sub><b>しぐれ</b></sub></a><br /></td>
+    <td align="center"><a href="https://github.com/TomoGaSukunai"><img src="https://avatars.githubusercontent.com/u/25863522?v=4" width="100px;" alt=""/><br /><sub><b>TomoGaSukunai</b></sub></a><br /></td>
+    <td align="center"><a href="https://github.com/Plachtaa"><img src="https://avatars.githubusercontent.com/u/112609742?v=4" width="100px;" alt=""/><br /><sub><b>Plachtaa</b></sub></a><br /></td>
+    <td align="center"><a href="https://github.com/zdxiaoda"><img src="https://avatars.githubusercontent.com/u/45501959?v=4" width="100px;" alt=""/><br /><sub><b>zd小达</b></sub></a><br /></td>
+    <td align="center"><a href="https://github.com/Archivoice"><img src="https://avatars.githubusercontent.com/u/107520869?v=4" width="100px;" alt=""/><br /><sub><b>凍聲響世</b></sub></a><br /></td>
+  </tr>
+</table>
+
+## 📚 Some legal provisions for reference
+
+#### Any country, region, organization, or individual using this project must comply with the following laws.
+
+#### 《民法典》
+
+##### 第一千零一十九条 
+
+任何组织或者个人不得以丑化、污损，或者利用信息技术手段伪造等方式侵害他人的肖像权。未经肖像权人同意，不得制作、使用、公开肖像权人的肖像，但是法律另有规定的除外。未经肖像权人同意，肖像作品权利人不得以发表、复制、发行、出租、展览等方式使用或者公开肖像权人的肖像。对自然人声音的保护，参照适用肖像权保护的有关规定。
+
+#####  第一千零二十四条 
+
+【名誉权】民事主体享有名誉权。任何组织或者个人不得以侮辱、诽谤等方式侵害他人的名誉权。  
+
+#####  第一千零二十七条
+
+【作品侵害名誉权】行为人发表的文学、艺术作品以真人真事或者特定人为描述对象，含有侮辱、诽谤内容，侵害他人名誉权的，受害人有权依法请求该行为人承担民事责任。行为人发表的文学、艺术作品不以特定人为描述对象，仅其中的情节与该特定人的情况相似的，不承担民事责任。  
+
+#### 《[中华人民共和国宪法](http://www.gov.cn/guoqing/2018-03/22/content_5276318.htm)》
+
+#### 《[中华人民共和国刑法](http://gongbao.court.gov.cn/Details/f8e30d0689b23f57bfc782d21035c3.html?sw=%E4%B8%AD%E5%8D%8E%E4%BA%BA%E6%B0%91%E5%85%B1%E5%92%8C%E5%9B%BD%E5%88%91%E6%B3%95)》
+
+#### 《[中华人民共和国民法典](http://gongbao.court.gov.cn/Details/51eb6750b8361f79be8f90d09bc202.html)》
+
+#### 《[中华人民共和国合同法](http://www.npc.gov.cn/zgrdw/npc/lfzt/rlyw/2016-07/01/content_1992739.htm)》
+
+## 💪 Thanks to all contributors for their efforts
+<a href="https://github.com/svc-develop-team/so-vits-svc/graphs/contributors" target="_blank">
+  <img src="https://contrib.rocks/image?repo=svc-develop-team/so-vits-svc" />
+</a>